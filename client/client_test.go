/*
 Copyright 2013-2014 Canonical Ltd.

 This program is free software: you can redistribute it and/or modify it
 under the terms of the GNU General Public License version 3, as published
 by the Free Software Foundation.

 This program is distributed in the hope that it will be useful, but
 WITHOUT ANY WARRANTY; without even the implied warranties of
 MERCHANTABILITY, SATISFACTORY QUALITY, or FITNESS FOR A PARTICULAR
 PURPOSE.  See the GNU General Public License for more details.

 You should have received a copy of the GNU General Public License along
 with this program.  If not, see <http://www.gnu.org/licenses/>.
*/

package client

import (
	"bytes"
	"errors"
	"fmt"
	"io/ioutil"
	. "launchpad.net/gocheck"
	"launchpad.net/ubuntu-push/bus/networkmanager"
	"launchpad.net/ubuntu-push/bus/notifications"
	testibus "launchpad.net/ubuntu-push/bus/testing"
	"launchpad.net/ubuntu-push/client/session"
	"launchpad.net/ubuntu-push/logger"
	helpers "launchpad.net/ubuntu-push/testing"
	"launchpad.net/ubuntu-push/testing/condition"
	"launchpad.net/ubuntu-push/util"
	"launchpad.net/ubuntu-push/whoopsie/identifier"
	idtesting "launchpad.net/ubuntu-push/whoopsie/identifier/testing"
	"net/http"
	"net/http/httptest"
	"os"
	"path/filepath"
	"testing"
	"time"
)

func TestClient(t *testing.T) { TestingT(t) }

// takeNext takes a value from given channel with a 5s timeout
func takeNextBool(ch <-chan bool) bool {
	select {
	case <-time.After(5 * time.Second):
		panic("channel stuck: too long waiting")
	case v := <-ch:
		return v
	}
}

type clientSuite struct {
	timeouts   []time.Duration
	configPath string
}

var nullog = logger.NewSimpleLogger(ioutil.Discard, "error")
var noisylog = logger.NewSimpleLogger(os.Stderr, "debug")
var debuglog = noisylog
var _ = Suite(&clientSuite{})

const (
	staticText = "something ipsum dolor something"
	staticHash = "6155f83b471583f47c99998a472a178f"
)

func mkHandler(text string) http.HandlerFunc {
	return func(w http.ResponseWriter, r *http.Request) {
		w.(http.Flusher).Flush()
		w.Write([]byte(text))
		w.(http.Flusher).Flush()
	}
}

func (cs *clientSuite) SetUpSuite(c *C) {
	cs.timeouts = util.SwapTimeouts([]time.Duration{0})
}

func (cs *clientSuite) TearDownSuite(c *C) {
	util.SwapTimeouts(cs.timeouts)
	cs.timeouts = nil
}

func (cs *clientSuite) SetUpTest(c *C) {
	debuglog.Debugf("---")
	dir := c.MkDir()
	cs.configPath = filepath.Join(dir, "config")
	cfg := fmt.Sprintf(`
{
    "exchange_timeout": "10ms",
    "stabilizing_timeout": "0ms",
    "connectivity_check_url": "",
    "connectivity_check_md5": "",
    "addr": ":0",
    "cert_pem_file": %#v,
    "recheck_timeout": "3h",
    "log_level": "debug"
}`, helpers.SourceRelative("../server/acceptance/config/testing.cert"))
	ioutil.WriteFile(cs.configPath, []byte(cfg), 0600)
}

/*****************************************************************
    Configure tests
******************************************************************/

func (cs *clientSuite) TestConfigureWorks(c *C) {
	cli := new(Client)
	err := cli.Configure(cs.configPath)
	c.Assert(err, IsNil)
	c.Assert(cli.config, NotNil)
	c.Check(cli.config.ExchangeTimeout.Duration, Equals, time.Duration(10*time.Millisecond))
}

func (cs *clientSuite) TestConfigureSetsUpLog(c *C) {
	cli := new(Client)
	c.Check(cli.log, IsNil)
	err := cli.Configure(cs.configPath)
	c.Assert(err, IsNil)
	c.Assert(cli.log, NotNil)
}

func (cs *clientSuite) TestConfigureSetsUpPEM(c *C) {
	cli := new(Client)
	c.Check(cli.pem, IsNil)
	err := cli.Configure(cs.configPath)
	c.Assert(err, IsNil)
	c.Assert(cli.pem, NotNil)
}

func (cs *clientSuite) TestConfigureSetsUpIdder(c *C) {
	cli := new(Client)
	c.Check(cli.idder, IsNil)
	err := cli.Configure(cs.configPath)
	c.Assert(err, IsNil)
	c.Assert(cli.idder, DeepEquals, identifier.New())
}

func (cs *clientSuite) TestConfigureSetsUpEndpoints(c *C) {
	cli := new(Client)
	c.Check(cli.notificationsEndp, IsNil)
	c.Check(cli.urlDispatcherEndp, IsNil)
	c.Check(cli.connectivityEndp, IsNil)
	err := cli.Configure(cs.configPath)
	c.Assert(err, IsNil)
	c.Assert(cli.notificationsEndp, NotNil)
	c.Assert(cli.urlDispatcherEndp, NotNil)
	c.Assert(cli.connectivityEndp, NotNil)
}

func (cs *clientSuite) TestConfigureSetsUpConnCh(c *C) {
	cli := new(Client)
	c.Check(cli.connCh, IsNil)
	err := cli.Configure(cs.configPath)
	c.Assert(err, IsNil)
	c.Assert(cli.connCh, NotNil)
}

func (cs *clientSuite) TestConfigureBailsOnBadFilename(c *C) {
	cli := new(Client)
	err := cli.Configure("/does/not/exist")
	c.Assert(err, NotNil)
}

func (cs *clientSuite) TestConfigureBailsOnBadConfig(c *C) {
	cli := new(Client)
	err := cli.Configure("/etc/passwd")
	c.Assert(err, NotNil)
}

func (cs *clientSuite) TestConfigureBailsOnBadPEMFilename(c *C) {
	ioutil.WriteFile(cs.configPath, []byte(`
{
    "exchange_timeout": "10ms",
    "stabilizing_timeout": "0ms",
    "connectivity_check_url": "",
    "connectivity_check_md5": "",
    "addr": ":0",
    "cert_pem_file": "/a/b/c",
    "recheck_timeout": "3h"
}`), 0600)

	cli := new(Client)
	err := cli.Configure(cs.configPath)
	c.Assert(err, NotNil)
}

func (cs *clientSuite) TestConfigureBailsOnBadPEM(c *C) {
	ioutil.WriteFile(cs.configPath, []byte(`
{
    "exchange_timeout": "10ms",
    "stabilizing_timeout": "0ms",
    "connectivity_check_url": "",
    "connectivity_check_md5": "",
    "addr": ":0",
    "cert_pem_file": "/etc/passwd",
    "recheck_timeout": "3h"
}`), 0600)

	cli := new(Client)
	err := cli.Configure(cs.configPath)
	c.Assert(err, NotNil)
}

/*****************************************************************
    getDeviceId tests
******************************************************************/

func (cs *clientSuite) TestGetDeviceIdWorks(c *C) {
	cli := new(Client)
	cli.log = debuglog
	cli.idder = identifier.New()
	c.Check(cli.deviceId, Equals, "")
	c.Check(cli.getDeviceId(), IsNil)
	c.Check(cli.deviceId, HasLen, 128)
}

func (cs *clientSuite) TestGetDeviceIdCanFail(c *C) {
	cli := new(Client)
	cli.log = debuglog
	cli.idder = idtesting.Failing()
	c.Check(cli.deviceId, Equals, "")
	c.Check(cli.getDeviceId(), NotNil)
}

/*****************************************************************
    takeTheBus tests
******************************************************************/

func (cs *clientSuite) TestTakeTheBusWorks(c *C) {
	// http server used for connectivity test
	ts := httptest.NewServer(mkHandler(staticText))
	defer ts.Close()

	// testing endpoints
	nCond := condition.Fail2Work(3)
	nEndp := testibus.NewMultiValuedTestingEndpoint(nCond, condition.Work(true),
		[]interface{}{uint32(1), "hello"})
	uCond := condition.Fail2Work(5)
	uEndp := testibus.NewTestingEndpoint(uCond, condition.Work(false))
	cCond := condition.Fail2Work(7)
	cEndp := testibus.NewTestingEndpoint(cCond, condition.Work(true),
		uint32(networkmanager.ConnectedGlobal),
	)
	testibus.SetWatchTicker(cEndp, make(chan bool))
	// ok, create the thing
	cli := new(Client)
	cli.log = debuglog
	err := cli.Configure(cs.configPath)
	c.Assert(err, IsNil)
	// the user actions channel has not been set up
	c.Check(cli.actionsCh, IsNil)

	// and stomp on things for testing
	cli.config.ConnectivityConfig.ConnectivityCheckURL = ts.URL
	cli.config.ConnectivityConfig.ConnectivityCheckMD5 = staticHash
	cli.notificationsEndp = nEndp
	cli.urlDispatcherEndp = uEndp
	cli.connectivityEndp = cEndp

	c.Assert(cli.takeTheBus(), IsNil)
	// the notifications and urldispatcher endpoints retried until connected
	c.Check(nCond.OK(), Equals, true)
	c.Check(uCond.OK(), Equals, true)
	// the user actions channel has now been set up
	c.Check(cli.actionsCh, NotNil)
	c.Check(takeNextBool(cli.connCh), Equals, false)
	c.Check(takeNextBool(cli.connCh), Equals, true)
	// the connectivity endpoint retried until connected
	c.Check(cCond.OK(), Equals, true)
}

// takeTheBus can, in fact, fail
func (cs *clientSuite) TestTakeTheBusCanFail(c *C) {
	cli := new(Client)
	err := cli.Configure(cs.configPath)
	cli.log = debuglog
	c.Assert(err, IsNil)
	// the user actions channel has not been set up
	c.Check(cli.actionsCh, IsNil)

	// and stomp on things for testing
	cli.notificationsEndp = testibus.NewTestingEndpoint(condition.Work(true), condition.Work(false))
	cli.urlDispatcherEndp = testibus.NewTestingEndpoint(condition.Work(true), condition.Work(false))
	cli.connectivityEndp = testibus.NewTestingEndpoint(condition.Work(true), condition.Work(false))

	c.Check(cli.takeTheBus(), NotNil)
	c.Check(cli.actionsCh, IsNil)
}

/*****************************************************************
    handleErr tests
******************************************************************/

func (cs *clientSuite) TestHandleErr(c *C) {
	buf := &bytes.Buffer{}
	cli := new(Client)
	cli.log = logger.NewSimpleLogger(buf, "debug")
	cli.initSession()
	cli.hasConnectivity = true
<<<<<<< HEAD
	cli.handleErr(errors.New("bananas"))
	c.Check(buf.String(), Matches, ".*session exited.*bananas\n")
=======
	cli.handleErr(nil)
	c.Assert(cli.session, NotNil)
	// let the session connection fail
	time.Sleep(100 * time.Millisecond)
	c.Check(cli.session.State(), Equals, session.Error)
>>>>>>> 8a80a1af
}

/*****************************************************************
    handleConnState tests
******************************************************************/

func (cs *clientSuite) TestHandleConnStateD2C(c *C) {
	cli := new(Client)
	cli.log = debuglog
	cli.initSession()
	// let's pretend the client had a previous attempt at connecting still pending
	// (hard to trigger in real life, but possible)
	ch := make(chan bool, 1)
	cli.sessionRetrierStopper = ch

	c.Assert(cli.hasConnectivity, Equals, false)
	cli.handleConnState(true)
	c.Check(len(ch), Equals, 1)
	c.Check(cli.hasConnectivity, Equals, true)
<<<<<<< HEAD
=======
	c.Assert(cli.session, NotNil)
	// let the session connection fail
	time.Sleep(10 * time.Millisecond)
	c.Check(cli.session.State(), Equals, session.Error)
>>>>>>> 8a80a1af
}

func (cs *clientSuite) TestHandleConnStateSame(c *C) {
	cli := new(Client)
	cli.log = debuglog
	// here we want to check that we don't do anything
	c.Assert(cli.session, IsNil)
	c.Assert(cli.hasConnectivity, Equals, false)
	cli.handleConnState(false)
	c.Check(cli.session, IsNil)

	cli.hasConnectivity = true
	cli.handleConnState(true)
	c.Check(cli.session, IsNil)
}

func (cs *clientSuite) TestHandleConnStateC2D(c *C) {
	cli := new(Client)
	cli.log = debuglog
	cli.session, _ = session.NewSession(string(cli.config.Addr), cli.pem, cli.config.ExchangeTimeout.Duration, cli.deviceId, debuglog)
	cli.session.Dial()
	cli.hasConnectivity = true

	// cli.session.State() will be "Error" here, for now at least
	c.Check(cli.session.State(), Not(Equals), session.Disconnected)
	cli.handleConnState(false)
	c.Check(cli.session.State(), Equals, session.Disconnected)
}

func (cs *clientSuite) TestHandleConnStateC2DPending(c *C) {
	cli := new(Client)
	cli.log = debuglog
	cli.session, _ = session.NewSession(string(cli.config.Addr), cli.pem, cli.config.ExchangeTimeout.Duration, cli.deviceId, debuglog)
	cli.sessionRetrierStopper = make(chan bool, 1)
	cli.hasConnectivity = true

	cli.handleConnState(false)
	c.Check(cli.session.State(), Equals, session.Disconnected)
	c.Check(cli.sessionRetrierStopper, IsNil)
}

/*****************************************************************
    handleNotification tests
******************************************************************/

func (cs *clientSuite) TestHandleNotification(c *C) {
	buf := &bytes.Buffer{}
	cli := new(Client)
	endp := testibus.NewTestingEndpoint(nil, condition.Work(true), uint32(1))
	cli.notificationsEndp = endp
	cli.log = logger.NewSimpleLogger(buf, "debug")
	c.Check(cli.handleNotification(), IsNil)
	// check we sent the notification
	args := testibus.GetCallArgs(endp)
	c.Assert(args, HasLen, 1)
	c.Check(args[0].Member, Equals, "Notify")
	c.Check(buf.String(), Matches, `.* got notification id \d+\s*`)
}

func (cs *clientSuite) TestHandleNotificationFail(c *C) {
	cli := new(Client)
	cli.log = debuglog
	endp := testibus.NewTestingEndpoint(nil, condition.Work(false))
	cli.notificationsEndp = endp
	c.Check(cli.handleNotification(), NotNil)
}

/*****************************************************************
    handleClick tests
******************************************************************/

func (cs *clientSuite) TestHandleClick(c *C) {
	cli := new(Client)
	cli.log = debuglog
	endp := testibus.NewTestingEndpoint(nil, condition.Work(true), nil)
	cli.urlDispatcherEndp = endp
	c.Check(cli.handleClick(), IsNil)
	// check we sent the notification
	args := testibus.GetCallArgs(endp)
	c.Assert(args, HasLen, 1)
	c.Check(args[0].Member, Equals, "DispatchURL")
	c.Check(args[0].Args, DeepEquals, []interface{}{"settings:///system/system-update"})
}

/*****************************************************************
    doLoop tests
******************************************************************/

func (cs *clientSuite) TestDoLoopConn(c *C) {
	cli := new(Client)
	cli.log = debuglog
	cli.connCh = make(chan bool, 1)
	cli.connCh <- true
	cli.initSession()

	ch := make(chan bool, 1)
	go cli.doLoop(func(bool) { ch <- true }, func() error { return nil }, func() error { return nil }, func(error) {})
	c.Check(takeNextBool(ch), Equals, true)
}

func (cs *clientSuite) TestDoLoopClick(c *C) {
	cli := new(Client)
	cli.log = debuglog
	cli.initSession()
	aCh := make(chan notifications.RawActionReply, 1)
	aCh <- notifications.RawActionReply{}
	cli.actionsCh = aCh

	ch := make(chan bool, 1)
	go cli.doLoop(func(bool) {}, func() error { ch <- true; return nil }, func() error { return nil }, func(error) {})
	c.Check(takeNextBool(ch), Equals, true)
}

func (cs *clientSuite) TestDoLoopNotif(c *C) {
	cli := new(Client)
	cli.log = debuglog
	cli.initSession()
	cli.session.MsgCh = make(chan *session.Notification, 1)
	cli.session.MsgCh <- &session.Notification{}

	ch := make(chan bool, 1)
	go cli.doLoop(func(bool) {}, func() error { return nil }, func() error { ch <- true; return nil }, func(error) {})
	c.Check(takeNextBool(ch), Equals, true)
}

func (cs *clientSuite) TestDoLoopErr(c *C) {
	cli := new(Client)
	cli.log = debuglog
	cli.initSession()
	cli.session.ErrCh = make(chan error, 1)
	cli.session.ErrCh <- nil

	ch := make(chan bool, 1)
	go cli.doLoop(func(bool) {}, func() error { return nil }, func() error { return nil }, func(error) { ch <- true })
	c.Check(takeNextBool(ch), Equals, true)
}<|MERGE_RESOLUTION|>--- conflicted
+++ resolved
@@ -300,16 +300,8 @@
 	cli.log = logger.NewSimpleLogger(buf, "debug")
 	cli.initSession()
 	cli.hasConnectivity = true
-<<<<<<< HEAD
 	cli.handleErr(errors.New("bananas"))
 	c.Check(buf.String(), Matches, ".*session exited.*bananas\n")
-=======
-	cli.handleErr(nil)
-	c.Assert(cli.session, NotNil)
-	// let the session connection fail
-	time.Sleep(100 * time.Millisecond)
-	c.Check(cli.session.State(), Equals, session.Error)
->>>>>>> 8a80a1af
 }
 
 /*****************************************************************
@@ -329,13 +321,6 @@
 	cli.handleConnState(true)
 	c.Check(len(ch), Equals, 1)
 	c.Check(cli.hasConnectivity, Equals, true)
-<<<<<<< HEAD
-=======
-	c.Assert(cli.session, NotNil)
-	// let the session connection fail
-	time.Sleep(10 * time.Millisecond)
-	c.Check(cli.session.State(), Equals, session.Error)
->>>>>>> 8a80a1af
 }
 
 func (cs *clientSuite) TestHandleConnStateSame(c *C) {
