/*
 Copyright 2013-2014 Canonical Ltd.

 This program is free software: you can redistribute it and/or modify it
 under the terms of the GNU General Public License version 3, as published
 by the Free Software Foundation.

 This program is distributed in the hope that it will be useful, but
 WITHOUT ANY WARRANTY; without even the implied warranties of
 MERCHANTABILITY, SATISFACTORY QUALITY, or FITNESS FOR A PARTICULAR
 PURPOSE.  See the GNU General Public License for more details.

 You should have received a copy of the GNU General Public License along
 with this program.  If not, see <http://www.gnu.org/licenses/>.
*/

package service

import (
	"encoding/json"
	"os"
	"sync"

	"code.google.com/p/go-uuid/uuid"

	"launchpad.net/ubuntu-push/bus"
	"launchpad.net/ubuntu-push/bus/emblemcounter"
	"launchpad.net/ubuntu-push/bus/haptic"
	"launchpad.net/ubuntu-push/bus/notifications"
	"launchpad.net/ubuntu-push/bus/urldispatcher"
	"launchpad.net/ubuntu-push/bus/windowstack"
	"launchpad.net/ubuntu-push/click"
	"launchpad.net/ubuntu-push/click/cblacklist"
	"launchpad.net/ubuntu-push/launch_helper"
	"launchpad.net/ubuntu-push/logger"
	"launchpad.net/ubuntu-push/messaging"
	"launchpad.net/ubuntu-push/messaging/reply"
	"launchpad.net/ubuntu-push/nih"
	"launchpad.net/ubuntu-push/sounds"
	"launchpad.net/ubuntu-push/util"
)

type messageHandler func(*click.AppId, string, *launch_helper.HelperOutput) bool

// a Presenter is something that knows how to present a Notification
type Presenter interface {
	Present(*click.AppId, string, *launch_helper.Notification) bool
}

type notificationCentre interface {
	Presenter
	GetCh() chan *reply.MMActionReply
	RemoveNotification(string, bool)
	StartCleanupLoop()
	Tags(*click.AppId) []string
	Clear(*click.AppId, ...string) int
}

// PostalService is the dbus api
type PostalService struct {
	DBusService
	mbox          map[string]*mBox
	msgHandler    messageHandler
	launchers     map[string]launch_helper.HelperLauncher
	HelperPool    launch_helper.HelperPool
	messagingMenu notificationCentre
	// the endpoints are only exposed for testing from client
	// XXX: uncouple some more so this isn't necessary
	EmblemCounterEndp bus.Endpoint
	HapticEndp        bus.Endpoint
	NotificationsEndp bus.Endpoint
	URLDispatcherEndp bus.Endpoint
	WindowStackEndp   bus.Endpoint
	// presenters:
	Presenters    []Presenter
	emblemCounter *emblemcounter.EmblemCounter
	haptic        *haptic.Haptic
	notifications *notifications.RawNotifications
	sound         *sounds.Sound
	// the url dispatcher, used for stuff.
	urlDispatcher urldispatcher.URLDispatcher
	windowStack   *windowstack.WindowStack
}

var (
	PostalServiceBusAddress = bus.Address{
		Interface: "com.ubuntu.Postal",
		Path:      "/com/ubuntu/Postal",
		Name:      "com.ubuntu.Postal",
	}
)

var (
	SystemUpdateUrl  = "settings:///system/system-update"
	useTrivialHelper = os.Getenv("UBUNTU_PUSH_USE_TRIVIAL_HELPER") != ""
)

// NewPostalService() builds a new service and returns it.
func NewPostalService(installedChecker click.InstalledChecker, log logger.Logger) *PostalService {
	var svc = &PostalService{}
	svc.Log = log
	svc.Bus = bus.SessionBus.Endpoint(PostalServiceBusAddress, log)
	svc.installedChecker = installedChecker
	svc.NotificationsEndp = bus.SessionBus.Endpoint(notifications.BusAddress, log)
	svc.EmblemCounterEndp = bus.SessionBus.Endpoint(emblemcounter.BusAddress, log)
	svc.HapticEndp = bus.SessionBus.Endpoint(haptic.BusAddress, log)
	svc.URLDispatcherEndp = bus.SessionBus.Endpoint(urldispatcher.BusAddress, log)
	svc.WindowStackEndp = bus.SessionBus.Endpoint(windowstack.BusAddress, log)
	svc.msgHandler = svc.messageHandler
	svc.launchers = launch_helper.DefaultLaunchers(log)
	return svc
}

// SetMessageHandler() sets the message-handling callback
func (svc *PostalService) SetMessageHandler(callback messageHandler) {
	svc.lock.RLock()
	defer svc.lock.RUnlock()
	svc.msgHandler = callback
}

// GetMessageHandler() returns the (possibly nil) messaging handler callback
func (svc *PostalService) GetMessageHandler() messageHandler {
	svc.lock.RLock()
	defer svc.lock.RUnlock()
	return svc.msgHandler
}

// Start() dials the bus, grab the name, and listens for method calls.
func (svc *PostalService) Start() error {
	err := svc.DBusService.Start(bus.DispatchMap{
		"PopAll":          svc.popAll,
		"Post":            svc.post,
		"ListPersistent":  svc.listPersistent,
		"ClearPersistent": svc.clearPersistent,
		"SetCounter":      svc.setCounter,
	}, PostalServiceBusAddress)
	if err != nil {
		return err
	}
	actionsCh, err := svc.takeTheBus()
	if err != nil {
		return err
	}
	svc.urlDispatcher = urldispatcher.New(svc.URLDispatcherEndp, svc.Log)
	svc.notifications = notifications.Raw(svc.NotificationsEndp, svc.Log)
	svc.emblemCounter = emblemcounter.New(svc.EmblemCounterEndp, svc.Log)
	svc.haptic = haptic.New(svc.HapticEndp, svc.Log)
	svc.sound = sounds.New(svc.Log)
	svc.messagingMenu = messaging.New(svc.Log)
	svc.Presenters = []Presenter{
		svc.notifications,
		svc.emblemCounter,
		svc.haptic,
		svc.sound,
		svc.messagingMenu,
	}
	if useTrivialHelper {
		svc.HelperPool = launch_helper.NewTrivialHelperPool(svc.Log)
	} else {
		svc.HelperPool = launch_helper.NewHelperPool(svc.launchers, svc.Log)
	}
	svc.windowStack = windowstack.New(svc.WindowStackEndp, svc.Log)

	go svc.consumeHelperResults(svc.HelperPool.Start())
	go svc.handleActions(actionsCh, svc.messagingMenu.GetCh())
	svc.messagingMenu.StartCleanupLoop()
	return nil
}

// xxx Stop() closing channels and helper launcher

// handleactions loops on the actions channels waiting for actions and handling them
func (svc *PostalService) handleActions(actionsCh <-chan *notifications.RawAction, mmuActionsCh <-chan *reply.MMActionReply) {
Handle:
	for {
		select {
		case action, ok := <-actionsCh:
			if !ok {
				break Handle
			}
			if action == nil {
				svc.Log.Debugf("handleActions got nil action; ignoring")
			} else {
				url := action.Action
				// remove the notification from the messaging menu
				svc.messagingMenu.RemoveNotification(action.Nid, true)
				// this ignores the error (it's been logged already)
				svc.urlDispatcher.DispatchURL(url, action.App)
			}
		case mmuAction, ok := <-mmuActionsCh:
			if !ok {
				break Handle
			}
			if mmuAction == nil {
				svc.Log.Debugf("handleActions (MMU) got nil action; ignoring")
			} else {
				svc.Log.Debugf("handleActions (MMU) got: %v", mmuAction)
				url := mmuAction.Action
				// remove the notification from the messagingmenu map
				svc.messagingMenu.RemoveNotification(mmuAction.Notification, false)
				// this ignores the error (it's been logged already)
				svc.urlDispatcher.DispatchURL(url, mmuAction.App)
			}

		}
	}
}

func (svc *PostalService) takeTheBus() (<-chan *notifications.RawAction, error) {
	endps := []struct {
		name string
		endp bus.Endpoint
	}{
		{"notifications", svc.NotificationsEndp},
		{"emblemcounter", svc.EmblemCounterEndp},
		{"haptic", svc.HapticEndp},
		{"urldispatcher", svc.URLDispatcherEndp},
		{"windowstack", svc.WindowStackEndp},
	}
	for _, endp := range endps {
		if endp.endp == nil {
			svc.Log.Errorf("endpoint for %s is nil", endp.name)
			return nil, ErrNotConfigured
		}
	}

	var wg sync.WaitGroup
	wg.Add(len(endps))
	for _, endp := range endps {
		go func(name string, endp bus.Endpoint) {
			util.NewAutoRedialer(endp).Redial()
			svc.Log.Debugf("%s dialed in", name)
			wg.Done()
		}(endp.name, endp.endp)
	}
	wg.Wait()

	return notifications.Raw(svc.NotificationsEndp, svc.Log).WatchActions()
}

func (svc *PostalService) listPersistent(path string, args, _ []interface{}) ([]interface{}, error) {
	app, err := svc.grabDBusPackageAndAppId(path, args, 0)
	if err != nil {
		return nil, err
	}

	tagmap := svc.messagingMenu.Tags(app)
	return []interface{}{tagmap}, nil
}

func (svc *PostalService) clearPersistent(path string, args, _ []interface{}) ([]interface{}, error) {
	if len(args) == 0 {
		return nil, ErrBadArgCount
	}
	app, err := svc.grabDBusPackageAndAppId(path, args[:1], 0)
	if err != nil {
		return nil, err
	}
	tags := make([]string, len(args)-1)
	for i, itag := range args[1:] {
		tag, ok := itag.(string)
		if !ok {
			return nil, ErrBadArgType
		}
		tags[i] = tag
	}
	return []interface{}{uint32(svc.messagingMenu.Clear(app, tags...))}, nil
}

func (svc *PostalService) setCounter(path string, args, _ []interface{}) ([]interface{}, error) {
	app, err := svc.grabDBusPackageAndAppId(path, args, 2)
	if err != nil {
		return nil, err
	}

	count, ok := args[1].(int32)
	if !ok {
		return nil, ErrBadArgType
	}
	visible, ok := args[2].(bool)
	if !ok {
		return nil, ErrBadArgType
	}

	svc.emblemCounter.SetCounter(app, count, visible)
	return nil, nil
}

func (svc *PostalService) popAll(path string, args, _ []interface{}) ([]interface{}, error) {
	app, err := svc.grabDBusPackageAndAppId(path, args, 0)
	if err != nil {
		return nil, err
	}

	svc.lock.Lock()
	defer svc.lock.Unlock()

	if svc.mbox == nil {
		return []interface{}{[]string(nil)}, nil
	}
	appId := app.Original()
	box, ok := svc.mbox[appId]
	if !ok {
		return []interface{}{[]string(nil)}, nil
	}
	msgs := box.AllMessages()
	delete(svc.mbox, appId)

	return []interface{}{msgs}, nil
}

var newNid = uuid.New

func (svc *PostalService) post(path string, args, _ []interface{}) ([]interface{}, error) {
	app, err := svc.grabDBusPackageAndAppId(path, args, 1)
	if err != nil {
		return nil, err
	}
	notif, ok := args[1].(string)
	if !ok {
		return nil, ErrBadArgType
	}
	var dummy interface{}
	rawJSON := json.RawMessage(notif)
	err = json.Unmarshal(rawJSON, &dummy)
	if err != nil {
		return nil, ErrBadJSON
	}

	svc.Post(app, "", rawJSON)
	return nil, nil
}

// Post() signals to an application over dbus that a notification
// has arrived. If nid is "" generate one.
func (svc *PostalService) Post(app *click.AppId, nid string, payload json.RawMessage) {
	if nid == "" {
		nid = newNid()
	}
	arg := launch_helper.HelperInput{
		App:            app,
		NotificationId: nid,
		Payload:        payload,
	}
	var kind string
	if app.Click {
		kind = "click"
	} else {
		kind = "legacy"
	}
	svc.HelperPool.Run(kind, &arg)
}

func (svc *PostalService) consumeHelperResults(ch chan *launch_helper.HelperResult) {
	for res := range ch {
		svc.handleHelperResult(res)
	}
}

func (svc *PostalService) handleHelperResult(res *launch_helper.HelperResult) {
	svc.lock.Lock()
	defer svc.lock.Unlock()
	if svc.mbox == nil {
		svc.mbox = make(map[string]*mBox)
	}

	app := res.Input.App
	nid := res.Input.NotificationId
	output := res.HelperOutput

	appId := app.Original()
	box, ok := svc.mbox[appId]
	if !ok {
		box = new(mBox)
		svc.mbox[appId] = box
	}
	box.Append(output.Message, nid)

	if svc.msgHandler != nil {
		b := svc.msgHandler(app, nid, &output)
		if !b {
			svc.Log.Debugf("msgHandler did not present the notification")
		}
	}

	svc.Bus.Signal("Post", "/"+string(nih.Quote([]byte(app.Package))), []interface{}{appId})
}

<<<<<<< HEAD
func (svc *PostalService) validateActions(app *click.AppId, notif *launch_helper.Notification) bool {
	if notif.Card == nil || len(notif.Card.Actions) == 0 {
		return true
	}
	return svc.urlDispatcher.TestURL(app, notif.Card.Actions)
}

func (svc *PostalService) messageHandler(app *click.AppId, nid string, output *launch_helper.HelperOutput) bool {
	if output == nil || output.Notification == nil {
		svc.Log.Debugf("skipping notification: nil.")
		return false
	}
	// validate actions
	if !svc.validateActions(app, output.Notification) {
		// no need to log, (it's been logged already)
		return false
	}
	if !svc.windowStack.IsAppFocused(app) {
		b := false
		for _, p := range svc.Presenters {
			// we don't want this to shortcut :)
			b = p.Present(app, nid, output.Notification) || b
		}
		return b
	} else {
		svc.Log.Debugf("notification skipped because app is focused.")
		return false
=======
func (svc *PostalService) messageHandler(app *click.AppId, nid string, output *launch_helper.HelperOutput) error {
	focused := svc.windowStack.IsAppFocused(app)
	blacklisted := cblacklist.IsBlacklisted(app)
	if !focused && !blacklisted {
		svc.messagingMenu.Present(app, nid, output.Notification)
		_, err := svc.notifications.Present(app, nid, output.Notification)
		svc.emblemCounter.Present(app, nid, output.Notification)
		svc.haptic.Present(app, nid, output.Notification)
		svc.sound.Present(app, nid, output.Notification)
		return err
	} else {
		if focused {
			svc.Log.Debugf("Notification skipped because app is focused.")
		}
		if blacklisted {
			svc.Log.Debugf("Notification skipped because app is blacklisted.")
		}
		return nil
>>>>>>> 6d27b3c5
	}
}<|MERGE_RESOLUTION|>--- conflicted
+++ resolved
@@ -386,13 +386,14 @@
 	svc.Bus.Signal("Post", "/"+string(nih.Quote([]byte(app.Package))), []interface{}{appId})
 }
 
-<<<<<<< HEAD
 func (svc *PostalService) validateActions(app *click.AppId, notif *launch_helper.Notification) bool {
 	if notif.Card == nil || len(notif.Card.Actions) == 0 {
 		return true
 	}
 	return svc.urlDispatcher.TestURL(app, notif.Card.Actions)
 }
+
+var isBlacklisted = cblacklist.IsBlacklisted
 
 func (svc *PostalService) messageHandler(app *click.AppId, nid string, output *launch_helper.HelperOutput) bool {
 	if output == nil || output.Notification == nil {
@@ -405,6 +406,11 @@
 		return false
 	}
 	if !svc.windowStack.IsAppFocused(app) {
+		if isBlacklisted(app) {
+			svc.Log.Debugf("notification skipped (except emblem counter) because app is blacklisted")
+			return svc.emblemCounter.Present(app, nid, output.Notification)
+		}
+
 		b := false
 		for _, p := range svc.Presenters {
 			// we don't want this to shortcut :)
@@ -414,25 +420,5 @@
 	} else {
 		svc.Log.Debugf("notification skipped because app is focused.")
 		return false
-=======
-func (svc *PostalService) messageHandler(app *click.AppId, nid string, output *launch_helper.HelperOutput) error {
-	focused := svc.windowStack.IsAppFocused(app)
-	blacklisted := cblacklist.IsBlacklisted(app)
-	if !focused && !blacklisted {
-		svc.messagingMenu.Present(app, nid, output.Notification)
-		_, err := svc.notifications.Present(app, nid, output.Notification)
-		svc.emblemCounter.Present(app, nid, output.Notification)
-		svc.haptic.Present(app, nid, output.Notification)
-		svc.sound.Present(app, nid, output.Notification)
-		return err
-	} else {
-		if focused {
-			svc.Log.Debugf("Notification skipped because app is focused.")
-		}
-		if blacklisted {
-			svc.Log.Debugf("Notification skipped because app is blacklisted.")
-		}
-		return nil
->>>>>>> 6d27b3c5
 	}
 }