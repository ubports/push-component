--- conflicted
+++ resolved
@@ -17,11 +17,7 @@
 package service
 
 import (
-<<<<<<< HEAD
 	"encoding/json"
-	"errors"
-=======
->>>>>>> 8e137a7d
 	"fmt"
 	"net/http"
 	"net/http/httptest"
@@ -130,13 +126,8 @@
 }
 
 func (ss *serviceSuite) TestGetRegAuthDoesNotPanic(c *C) {
-<<<<<<< HEAD
-	svc := NewService(ss.bus, ss.log)
+	svc := NewPushService(ss.bus, ss.log)
 	c.Check(svc.getRegistrationAuthorization(), Equals, "")
-=======
-	svc := NewPushService(ss.bus, ss.log)
-	c.Check(svc.GetRegistrationAuthorization(), Equals, "")
->>>>>>> 8e137a7d
 }
 
 func (ss *serviceSuite) TestRegistrationFailsIfBadArgs(c *C) {
@@ -146,7 +137,6 @@
 }
 
 func (ss *serviceSuite) TestRegistrationWorks(c *C) {
-<<<<<<< HEAD
 	ts := httptest.NewServer(http.HandlerFunc(func(w http.ResponseWriter, r *http.Request) {
 		buf := make([]byte, 256)
 		n, e := r.Body.Read(buf)
@@ -160,16 +150,13 @@
 	}))
 	defer ts.Close()
 
-	svc := NewService(ss.bus, ss.log)
+	svc := NewPushService(ss.bus, ss.log)
 	svc.SetAuthGetter(func(string) string { return "tok" })
 	svc.SetRegistrationURL(ts.URL)
 	svc.SetDeviceId("fake-device-id")
 	// this'll check (un)quoting, too
 	reg, err := svc.register("/an_2dapp_2did", nil, nil)
 	c.Assert(err, IsNil)
-=======
-	reg, err := new(PushService).register("/this", nil, nil)
->>>>>>> 8e137a7d
 	c.Assert(reg, HasLen, 1)
 	regs, ok := reg[0].(string)
 	c.Check(ok, Equals, true)
@@ -186,11 +173,10 @@
 	c.Check(ok, Equals, true)
 	c.Check(regs, Equals, "42")
 	c.Check(err, IsNil)
-<<<<<<< HEAD
 }
 
 func (ss *serviceSuite) TestRegistrationFailsOnBadReqURL(c *C) {
-	svc := NewService(ss.bus, ss.log)
+	svc := NewPushService(ss.bus, ss.log)
 	svc.SetRegistrationURL("%gh")
 	reg, err := svc.register("thing", nil, nil)
 	c.Check(reg, IsNil)
@@ -198,7 +184,7 @@
 }
 
 func (ss *serviceSuite) TestRegistrationFailsOnBadAuth(c *C) {
-	svc := NewService(ss.bus, ss.log)
+	svc := NewPushService(ss.bus, ss.log)
 	// ... no auth added
 	reg, err := svc.register("thing", nil, nil)
 	c.Check(reg, IsNil)
@@ -206,7 +192,7 @@
 }
 
 func (ss *serviceSuite) TestRegistrationFailsOnNoServer(c *C) {
-	svc := NewService(ss.bus, ss.log)
+	svc := NewPushService(ss.bus, ss.log)
 	svc.SetRegistrationURL("xyzzy://")
 	svc.SetAuthGetter(func(string) string { return "tok" })
 	reg, err := svc.register("thing", nil, nil)
@@ -220,7 +206,7 @@
 	}))
 	defer ts.Close()
 
-	svc := NewService(ss.bus, ss.log)
+	svc := NewPushService(ss.bus, ss.log)
 	svc.SetAuthGetter(func(string) string { return "tok" })
 	svc.SetRegistrationURL(ts.URL)
 	reg, err := svc.register("/thing", nil, nil)
@@ -234,7 +220,7 @@
 	}))
 	defer ts.Close()
 
-	svc := NewService(ss.bus, ss.log)
+	svc := NewPushService(ss.bus, ss.log)
 	svc.SetAuthGetter(func(string) string { return "tok" })
 	svc.SetRegistrationURL(ts.URL)
 	reg, err := svc.register("/thing", nil, nil)
@@ -256,7 +242,7 @@
 	}))
 	defer ts.Close()
 
-	svc := NewService(ss.bus, ss.log)
+	svc := NewPushService(ss.bus, ss.log)
 	svc.SetAuthGetter(func(string) string { return "tok" })
 	svc.SetRegistrationURL(ts.URL)
 	svc.SetDeviceId("fake-device-id")
@@ -280,7 +266,7 @@
 	}))
 	defer ts.Close()
 
-	svc := NewService(ss.bus, ss.log)
+	svc := NewPushService(ss.bus, ss.log)
 	svc.SetAuthGetter(func(string) string { return "tok" })
 	svc.SetRegistrationURL(ts.URL)
 	svc.SetDeviceId("fake-device-id")
@@ -288,113 +274,4 @@
 	reg, err := svc.register("/an_2dapp_2did", nil, nil)
 	c.Check(reg, IsNil)
 	c.Check(err, Equals, BadToken)
-}
-
-//
-// Injection tests
-
-func (ss *serviceSuite) TestInjectWorks(c *C) {
-	svc := NewService(ss.bus, ss.log)
-	rvs, err := svc.inject("/hello", []interface{}{"world"}, nil)
-	c.Assert(err, IsNil)
-	c.Check(rvs, IsNil)
-	rvs, err = svc.inject("/hello", []interface{}{"there"}, nil)
-	c.Assert(err, IsNil)
-	c.Check(rvs, IsNil)
-	c.Assert(svc.mbox, HasLen, 1)
-	c.Assert(svc.mbox["hello"], HasLen, 2)
-	c.Check(svc.mbox["hello"][0], Equals, "world")
-	c.Check(svc.mbox["hello"][1], Equals, "there")
-
-	// and check it fired the right signal (twice)
-	callArgs := testibus.GetCallArgs(ss.bus)
-	c.Assert(callArgs, HasLen, 2)
-	c.Check(callArgs[0].Member, Equals, "::Signal")
-	c.Check(callArgs[0].Args, DeepEquals, []interface{}{"Notification", []interface{}{"hello"}})
-	c.Check(callArgs[1], DeepEquals, callArgs[0])
-}
-
-func (ss *serviceSuite) TestInjectFailsIfInjectFails(c *C) {
-	bus := testibus.NewTestingEndpoint(condition.Work(true),
-		condition.Work(false))
-	svc := NewService(bus, ss.log)
-	svc.SetMessageHandler(func([]byte) error { return errors.New("fail") })
-	_, err := svc.inject("/hello", []interface{}{"xyzzy"}, nil)
-	c.Check(err, NotNil)
-}
-
-func (ss *serviceSuite) TestInjectFailsIfBadArgs(c *C) {
-	for i, s := range []struct {
-		args []interface{}
-		errt error
-	}{
-		{nil, BadArgCount},
-		{[]interface{}{}, BadArgCount},
-		{[]interface{}{1}, BadArgType},
-		{[]interface{}{1, 2}, BadArgCount},
-	} {
-		reg, err := new(Service).inject("", s.args, nil)
-		c.Check(reg, IsNil, Commentf("iteration #%d", i))
-		c.Check(err, Equals, s.errt, Commentf("iteration #%d", i))
-	}
-}
-
-//
-// Notifications tests
-func (ss *serviceSuite) TestNotificationsWorks(c *C) {
-	svc := NewService(ss.bus, ss.log)
-	nots, err := svc.notifications("/hello", nil, nil)
-	c.Assert(err, IsNil)
-	c.Assert(nots, NotNil)
-	c.Assert(nots, HasLen, 1)
-	c.Check(nots[0], HasLen, 0)
-	if svc.mbox == nil {
-		svc.mbox = make(map[string][]string)
-	}
-	svc.mbox["hello"] = append(svc.mbox["hello"], "this", "thing")
-	nots, err = svc.notifications("/hello", nil, nil)
-	c.Assert(err, IsNil)
-	c.Assert(nots, NotNil)
-	c.Assert(nots, HasLen, 1)
-	c.Check(nots[0], DeepEquals, []string{"this", "thing"})
-}
-
-func (ss *serviceSuite) TestNotificationsFailsIfBadArgs(c *C) {
-	reg, err := new(Service).notifications("/foo", []interface{}{1}, nil)
-	c.Check(reg, IsNil)
-	c.Check(err, Equals, BadArgCount)
-}
-
-func (ss *serviceSuite) TestMessageHandler(c *C) {
-	svc := new(Service)
-	c.Assert(svc.msgHandler, IsNil)
-	var ext = []byte{}
-	e := errors.New("Hello")
-	f := func(s []byte) error { ext = s; return e }
-	c.Check(svc.GetMessageHandler(), IsNil)
-	svc.SetMessageHandler(f)
-	c.Check(svc.GetMessageHandler(), NotNil)
-	c.Check(svc.msgHandler([]byte("37")), Equals, e)
-	c.Check(ext, DeepEquals, []byte("37"))
-}
-
-func (ss *serviceSuite) TestDeviceId(c *C) {
-	svc := new(Service)
-	c.Check(svc.GetDeviceId(), Equals, "")
-	svc.SetDeviceId("bananas")
-	c.Check(svc.GetDeviceId(), Equals, "bananas")
-}
-
-func (ss *serviceSuite) TestInjectCallsMessageHandler(c *C) {
-	var ext = []byte{}
-	svc := NewService(ss.bus, ss.log)
-	f := func(s []byte) error { ext = s; return nil }
-	svc.SetMessageHandler(f)
-	c.Check(svc.Inject("stuff", "{}"), IsNil)
-	c.Check(ext, DeepEquals, []byte("{}"))
-	err := errors.New("ouch")
-	svc.SetMessageHandler(func([]byte) error { return err })
-	c.Check(svc.Inject("stuff", "{}"), Equals, err)
-=======
->>>>>>> 8e137a7d
 }