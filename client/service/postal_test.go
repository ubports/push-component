/*
 Copyright 2014 Canonical Ltd.

 This program is free software: you can redistribute it and/or modify it
 under the terms of the GNU General Public License version 3, as published
 by the Free Software Foundation.

 This program is distributed in the hope that it will be useful, but
 WITHOUT ANY WARRANTY; without even the implied warranties of
 MERCHANTABILITY, SATISFACTORY QUALITY, or FITNESS FOR A PARTICULAR
 PURPOSE.  See the GNU General Public License for more details.

 You should have received a copy of the GNU General Public License along
 with this program.  If not, see <http://www.gnu.org/licenses/>.
*/

package service

import (
	"encoding/json"
	"errors"
	"io/ioutil"
	"os"
	"sort"
	"time"

	. "launchpad.net/gocheck"

	"launchpad.net/ubuntu-push/bus"
	"launchpad.net/ubuntu-push/bus/notifications"
	testibus "launchpad.net/ubuntu-push/bus/testing"
	"launchpad.net/ubuntu-push/bus/windowstack"
	"launchpad.net/ubuntu-push/click"
	clickhelp "launchpad.net/ubuntu-push/click/testing"
	"launchpad.net/ubuntu-push/launch_helper"
	"launchpad.net/ubuntu-push/messaging/reply"
	helpers "launchpad.net/ubuntu-push/testing"
	"launchpad.net/ubuntu-push/testing/condition"
)

// takeNext takes a value from given channel with a 5s timeout
func takeNextBool(ch <-chan bool) bool {
	select {
	case <-time.After(5 * time.Second):
		panic("channel stuck: too long waiting")
	case v := <-ch:
		return v
	}
}

// takeNextBytes takes a value from given channel with a 5s timeout
func takeNextBytes(ch <-chan []byte) []byte {
	select {
	case <-time.After(5 * time.Second):
		panic("channel stuck: too long waiting")
	case v := <-ch:
		return v
	}
}

// takeNextHelperOutput takes a value from given channel with a 5s timeout
func takeNextHelperOutput(ch <-chan *launch_helper.HelperOutput) *launch_helper.HelperOutput {
	select {
	case <-time.After(5 * time.Second):
		panic("channel stuck: too long waiting")
	case v := <-ch:
		return v
	}
}

func takeNextError(ch <-chan error) error {
	select {
	case <-time.After(5 * time.Second):
		panic("channel stuck: too long waiting")
	case v := <-ch:
		return v
	}
}

func installTickMessageHandler(svc *PostalService) chan error {
	ch := make(chan error)
	msgHandler := svc.GetMessageHandler()
	svc.SetMessageHandler(func(app *click.AppId, nid string, output *launch_helper.HelperOutput) error {
		var err error
		if msgHandler != nil {
			err = msgHandler(app, nid, output)
		}
		ch <- err
		return err
	})
	return ch
}

type fakeHelperLauncher struct {
	i    int
	ch   chan []byte
	done func(string)
}

func (fhl *fakeHelperLauncher) InstallObserver(done func(string)) error {
	fhl.done = done
	return nil
}
func (fhl *fakeHelperLauncher) RemoveObserver() error  { return nil }
func (fhl *fakeHelperLauncher) Stop(_, _ string) error { return nil }
func (fhl *fakeHelperLauncher) HelperInfo(app *click.AppId) (string, string) {
	if app.Click {
		return "helpId", "bar"
	} else {
		return "", "lhex"
	}
}
func (fhl *fakeHelperLauncher) Launch(_, _, f1, f2 string) (string, error) {
	dat, err := ioutil.ReadFile(f1)
	if err != nil {
		return "", err
	}
	err = ioutil.WriteFile(f2, dat, os.ModeTemporary)
	if err != nil {
		return "", err
	}

	id := []string{"0", "1", "2"}[fhl.i]
	fhl.i++

	fhl.ch <- dat

	return id, nil
}

type postalSuite struct {
	log          *helpers.TestLogger
	bus          bus.Endpoint
	notifBus     bus.Endpoint
	counterBus   bus.Endpoint
	hapticBus    bus.Endpoint
	urlDispBus   bus.Endpoint
	winStackBus  bus.Endpoint
	fakeLauncher *fakeHelperLauncher
}

type ualPostalSuite struct {
	postalSuite
}

type trivialPostalSuite struct {
	postalSuite
}

var _ = Suite(&ualPostalSuite{})
var _ = Suite(&trivialPostalSuite{})

func (ps *postalSuite) SetUpTest(c *C) {
	ps.log = helpers.NewTestLogger(c, "debug")
	ps.bus = testibus.NewTestingEndpoint(condition.Work(true), condition.Work(true))
	ps.notifBus = testibus.NewTestingEndpoint(condition.Work(true), condition.Work(true))
	ps.counterBus = testibus.NewTestingEndpoint(condition.Work(true), condition.Work(true))
	ps.hapticBus = testibus.NewTestingEndpoint(condition.Work(true), condition.Work(true))
	ps.urlDispBus = testibus.NewTestingEndpoint(condition.Work(true), condition.Work(true))
	ps.winStackBus = testibus.NewTestingEndpoint(condition.Work(true), condition.Work(true), []windowstack.WindowsInfo{})
	ps.fakeLauncher = &fakeHelperLauncher{ch: make(chan []byte)}
}

func (ts *trivialPostalSuite) SetUpTest(c *C) {
	ts.postalSuite.SetUpTest(c)
	useTrivialHelper = true
}

func (ts *trivialPostalSuite) TearDownTest(c *C) {
	ts.postalSuite.SetUpTest(c)
	useTrivialHelper = false
}

func (ps *postalSuite) replaceBuses(pst *PostalService) *PostalService {
	pst.Bus = ps.bus
	pst.NotificationsEndp = ps.notifBus
	pst.EmblemCounterEndp = ps.counterBus
	pst.HapticEndp = ps.hapticBus
	pst.URLDispatcherEndp = ps.urlDispBus
	pst.WindowStackEndp = ps.winStackBus
	pst.launchers = map[string]launch_helper.HelperLauncher{}
	return pst
}

func (ps *postalSuite) TestStart(c *C) {
	svc := ps.replaceBuses(NewPostalService(nil, ps.log))
	c.Check(svc.IsRunning(), Equals, false)
	c.Check(svc.Start(), IsNil)
	c.Check(svc.IsRunning(), Equals, true)
	svc.Stop()
}

func (ps *postalSuite) TestStartTwice(c *C) {
	svc := ps.replaceBuses(NewPostalService(nil, ps.log))
	c.Check(svc.Start(), IsNil)
	c.Check(svc.Start(), Equals, ErrAlreadyStarted)
	svc.Stop()
}

func (ps *postalSuite) TestStartNoLog(c *C) {
	svc := ps.replaceBuses(NewPostalService(nil, nil))
	c.Check(svc.Start(), Equals, ErrNotConfigured)
}

func (ps *postalSuite) TestStartNoBus(c *C) {
	svc := ps.replaceBuses(NewPostalService(nil, ps.log))
	svc.Bus = nil
	c.Check(svc.Start(), Equals, ErrNotConfigured)

	svc = ps.replaceBuses(NewPostalService(nil, ps.log))
	svc.NotificationsEndp = nil
	c.Check(svc.Start(), Equals, ErrNotConfigured)
}

func (ps *postalSuite) TestTakeTheBusFail(c *C) {
	nEndp := testibus.NewMultiValuedTestingEndpoint(condition.Work(true), condition.Work(false))
	svc := ps.replaceBuses(NewPostalService(nil, ps.log))
	svc.NotificationsEndp = nEndp
	_, err := svc.takeTheBus()
	c.Check(err, NotNil)
}

func (ps *postalSuite) TestTakeTheBusOk(c *C) {
	nEndp := testibus.NewMultiValuedTestingEndpoint(condition.Work(true), condition.Work(true), []interface{}{uint32(1), "hello"})
	svc := ps.replaceBuses(NewPostalService(nil, ps.log))
	svc.NotificationsEndp = nEndp
	_, err := svc.takeTheBus()
	c.Check(err, IsNil)
}

func (ps *postalSuite) TestStartFailsOnBusDialFailure(c *C) {
	// XXX actually, we probably want to autoredial this
	svc := ps.replaceBuses(NewPostalService(nil, ps.log))
	svc.Bus = testibus.NewTestingEndpoint(condition.Work(false), nil)
	c.Check(svc.Start(), ErrorMatches, `.*(?i)cond said no.*`)
	svc.Stop()
}

func (ps *postalSuite) TestStartGrabsName(c *C) {
	svc := ps.replaceBuses(NewPostalService(nil, ps.log))
	c.Assert(svc.Start(), IsNil)
	callArgs := testibus.GetCallArgs(ps.bus)
	defer svc.Stop()
	c.Assert(callArgs, NotNil)
	c.Check(callArgs[0].Member, Equals, "::GrabName")
}

func (ps *postalSuite) TestStopClosesBus(c *C) {
	svc := ps.replaceBuses(NewPostalService(nil, ps.log))
	c.Assert(svc.Start(), IsNil)
	svc.Stop()
	callArgs := testibus.GetCallArgs(ps.bus)
	c.Assert(callArgs, NotNil)
	c.Check(callArgs[len(callArgs)-1].Member, Equals, "::Close")
}

//
// Post() tests

func (ps *postalSuite) TestPostWorks(c *C) {
	svc := ps.replaceBuses(NewPostalService(nil, ps.log))
	svc.msgHandler = nil
	ch := installTickMessageHandler(svc)
	fakeLauncher2 := &fakeHelperLauncher{ch: make(chan bool)}
	svc.launchers = map[string]launch_helper.HelperLauncher{
		"click":  ps.fakeLauncher,
		"legacy": fakeLauncher2,
	}
	c.Assert(svc.Start(), IsNil)
	rvs, err := svc.post(aPackageOnBus, []interface{}{anAppId, `{"message":{"world":1}}`}, nil)
	c.Assert(err, IsNil)
	c.Check(rvs, IsNil)
	rvs, err = svc.post(aPackageOnBus, []interface{}{anAppId, `{"message":{"moon":1}}`}, nil)
	c.Assert(err, IsNil)
	c.Check(rvs, IsNil)
	rvs, err = svc.post("_", []interface{}{"_classic-app", `{"message":{"mars":42}}`}, nil)
	c.Assert(err, IsNil)
	c.Check(rvs, IsNil)

	if ps.fakeLauncher.done != nil {
		// wait for the two posts to "launch"
<<<<<<< HEAD
		takeNextBytes(ps.fakeLauncher.ch)
		takeNextBytes(ps.fakeLauncher.ch)
=======
		takeNextBool(ps.fakeLauncher.ch)
		takeNextBool(ps.fakeLauncher.ch)
		takeNextBool(fakeLauncher2.ch)
>>>>>>> 469ebe7b

		go ps.fakeLauncher.done("0") // OneDone
		go ps.fakeLauncher.done("1") // OneDone
		go fakeLauncher2.done("0")
	}

	c.Check(takeNextError(ch), IsNil) // one,
	c.Check(takeNextError(ch), IsNil) // two,
	c.Check(takeNextError(ch), IsNil) // three posts
	c.Assert(svc.mbox, HasLen, 2)
	box, ok := svc.mbox[anAppId]
	c.Check(ok, Equals, true)
	msgs := box.AllMessages()
	c.Assert(msgs, HasLen, 2)
	c.Check(msgs[0], Equals, `{"world":1}`)
	c.Check(msgs[1], Equals, `{"moon":1}`)
	box, ok = svc.mbox["_classic-app"]
	c.Assert(ok, Equals, true)
	msgs = box.AllMessages()
	c.Assert(msgs, HasLen, 1)
	c.Check(msgs[0], Equals, `{"mars":42}`)
}

func (ps *postalSuite) TestPostSignal(c *C) {
	svc := ps.replaceBuses(NewPostalService(nil, ps.log))
	svc.msgHandler = nil

	hInp := &launch_helper.HelperInput{
		App: clickhelp.MustParseAppId(anAppId),
	}
	res := &launch_helper.HelperResult{Input: hInp}

	svc.handleHelperResult(res)

	// and check it fired the right signal
	callArgs := testibus.GetCallArgs(ps.bus)
	l := len(callArgs)
	if l < 1 {
		c.Fatal("not enough elements in resposne from GetCallArgs")
	}
	c.Check(callArgs[l-1].Member, Equals, "::Signal")
	c.Check(callArgs[l-1].Args, DeepEquals, []interface{}{"Post", aPackageOnBus, []interface{}{anAppId}})
}

func (ps *postalSuite) TestPostFailsIfPostFails(c *C) {
	bus := testibus.NewTestingEndpoint(condition.Work(true),
		condition.Work(false))
	svc := ps.replaceBuses(NewPostalService(nil, ps.log))
	svc.Bus = bus
	svc.SetMessageHandler(func(*click.AppId, string, *launch_helper.HelperOutput) error { return errors.New("fail") })
	_, err := svc.post("/hello", []interface{}{"xyzzy"}, nil)
	c.Check(err, NotNil)
}

func (ps *postalSuite) TestPostFailsIfBadArgs(c *C) {
	for i, s := range []struct {
		args []interface{}
		errt error
	}{
		{nil, ErrBadArgCount},
		{[]interface{}{}, ErrBadArgCount},
		{[]interface{}{1}, ErrBadArgCount},
		{[]interface{}{anAppId, 1}, ErrBadArgType},
		{[]interface{}{anAppId, "zoom"}, ErrBadJSON},
		{[]interface{}{1, "hello"}, ErrBadArgType},
		{[]interface{}{1, 2, 3}, ErrBadArgCount},
		{[]interface{}{"bar", "hello"}, ErrBadAppId},
	} {
		reg, err := new(PostalService).post(aPackageOnBus, s.args, nil)
		c.Check(reg, IsNil, Commentf("iteration #%d", i))
		c.Check(err, Equals, s.errt, Commentf("iteration #%d", i))
	}
}

//
// Post (Broadcast) tests

func (ps *postalSuite) TestPostBroadcast(c *C) {

	bus := testibus.NewTestingEndpoint(condition.Work(true), condition.Work(true), uint32(1))
	svc := ps.replaceBuses(NewPostalService(nil, ps.log))

	svc.NotificationsEndp = bus
	svc.launchers = map[string]launch_helper.HelperLauncher{
		"legacy": ps.fakeLauncher,
	}
	c.Assert(svc.Start(), IsNil)

	svc.SetMessageHandler(func(app *click.AppId, nid string, output *launch_helper.HelperOutput) error {
		expectedAppId, _ := click.ParseAppId("_ubuntu-system-settings")
		c.Check(app, DeepEquals, expectedAppId)
		c.Check(len(nid), Equals, 36)
		return nil
	})
	decoded := map[string]interface{}{
		"daily/mako": []interface{}{float64(102), "tubular"},
	}
	err := svc.PostBroadcast(decoded)
	c.Assert(err, IsNil)

	if ps.fakeLauncher.done != nil {
		inputData := takeNextBytes(ps.fakeLauncher.ch)
		expectedData, _ := json.Marshal(decoded)
		c.Check(inputData, DeepEquals, expectedData)
		go ps.fakeLauncher.done("0") // OneDone
	}
}

func (ps *postalSuite) TestPostBroadcastDoesNotFail(c *C) {
	bus := testibus.NewTestingEndpoint(condition.Work(true),
		condition.Work(false))
	svc := ps.replaceBuses(NewPostalService(nil, ps.log))
	svc.launchers = map[string]launch_helper.HelperLauncher{
		"legacy": ps.fakeLauncher,
	}
	c.Assert(svc.Start(), IsNil)
	svc.NotificationsEndp = bus
	svc.SetMessageHandler(func(*click.AppId, string, *launch_helper.HelperOutput) error {
		ps.log.Debugf("about to fail")
		return errors.New("fail")
	})
	ch := installTickMessageHandler(svc)
	decoded := map[string]interface{}{
		"daily/mako": []interface{}{float64(102), "tubular"},
	}
	err := svc.PostBroadcast(decoded)
	c.Assert(err, IsNil)

	if ps.fakeLauncher.done != nil {
		takeNextBytes(ps.fakeLauncher.ch)
		go ps.fakeLauncher.done("0") // OneDone
	}

	c.Check(takeNextError(ch), NotNil) // the messagehandler failed
	c.Check(err, IsNil)                // but broadcast was oblivious
	c.Check(ps.log.Captured(), Matches, `(?sm).*about to fail$`)
}

//
// Notifications tests
func (ps *postalSuite) TestNotificationsWorks(c *C) {
	svc := ps.replaceBuses(NewPostalService(nil, ps.log))
	nots, err := svc.popAll(aPackageOnBus, []interface{}{anAppId}, nil)
	c.Assert(err, IsNil)
	c.Assert(nots, NotNil)
	c.Assert(nots, HasLen, 1)
	c.Check(nots[0], HasLen, 0)
	c.Assert(svc.mbox, IsNil)
	svc.mbox = make(map[string]*mBox)
	nots, err = svc.popAll(aPackageOnBus, []interface{}{anAppId}, nil)
	c.Assert(err, IsNil)
	c.Assert(nots, NotNil)
	c.Assert(nots, HasLen, 1)
	c.Check(nots[0], HasLen, 0)
	box := new(mBox)
	svc.mbox[anAppId] = box
	m1 := json.RawMessage(`"m1"`)
	m2 := json.RawMessage(`"m2"`)
	box.Append(m1, "n1")
	box.Append(m2, "n2")
	nots, err = svc.popAll(aPackageOnBus, []interface{}{anAppId}, nil)
	c.Assert(err, IsNil)
	c.Assert(nots, NotNil)
	c.Assert(nots, HasLen, 1)
	c.Check(nots[0], DeepEquals, []string{string(m1), string(m2)})
}

func (ps *postalSuite) TestNotificationsFailsIfBadArgs(c *C) {
	for i, s := range []struct {
		args []interface{}
		errt error
	}{
		{nil, ErrBadArgCount},
		{[]interface{}{}, ErrBadArgCount},
		{[]interface{}{1}, ErrBadArgType},
		{[]interface{}{"potato"}, ErrBadAppId},
	} {
		reg, err := new(PostalService).popAll(aPackageOnBus, s.args, nil)
		c.Check(reg, IsNil, Commentf("iteration #%d", i))
		c.Check(err, Equals, s.errt, Commentf("iteration #%d", i))
	}
}

func (ps *postalSuite) TestMessageHandlerPublicAPI(c *C) {
	svc := new(PostalService)
	c.Assert(svc.msgHandler, IsNil)
	var ext = &launch_helper.HelperOutput{}
	e := errors.New("Hello")
	f := func(_ *click.AppId, _ string, s *launch_helper.HelperOutput) error { ext = s; return e }
	c.Check(svc.GetMessageHandler(), IsNil)
	svc.SetMessageHandler(f)
	c.Check(svc.GetMessageHandler(), NotNil)
	hOutput := &launch_helper.HelperOutput{[]byte("37"), nil}
	c.Check(svc.msgHandler(nil, "", hOutput), Equals, e)
	c.Check(ext, DeepEquals, hOutput)
}

func (ps *postalSuite) TestPostCallsMessageHandler(c *C) {
	ch := make(chan *launch_helper.HelperOutput)
	svc := ps.replaceBuses(NewPostalService(nil, ps.log))
	svc.launchers = map[string]launch_helper.HelperLauncher{
		"click": ps.fakeLauncher,
	}
	c.Assert(svc.Start(), IsNil)
	// check the message handler gets called
	f := func(_ *click.AppId, _ string, s *launch_helper.HelperOutput) error { ch <- s; return nil }
	svc.SetMessageHandler(f)
	c.Check(svc.Post(&click.AppId{Click: true}, "thing", json.RawMessage("{}")), IsNil)

	if ps.fakeLauncher.done != nil {
		takeNextBytes(ps.fakeLauncher.ch)

		go ps.fakeLauncher.done("0") // OneDone
	}

	c.Check(takeNextHelperOutput(ch), DeepEquals, &launch_helper.HelperOutput{})
	err := errors.New("ouch")
	svc.SetMessageHandler(func(*click.AppId, string, *launch_helper.HelperOutput) error { return err })
	// but the error doesn't bubble out
	c.Check(svc.Post(&click.AppId{}, "", json.RawMessage("{}")), IsNil)
}

func (ps *postalSuite) TestMessageHandlerPresents(c *C) {
	endp := testibus.NewTestingEndpoint(condition.Work(true), condition.Work(true), uint32(1))
	svc := NewPostalService(nil, ps.log)
	svc.Bus = endp
	svc.EmblemCounterEndp = endp
	svc.HapticEndp = endp
	svc.NotificationsEndp = endp
	svc.URLDispatcherEndp = ps.urlDispBus
	svc.WindowStackEndp = ps.winStackBus
	svc.launchers = map[string]launch_helper.HelperLauncher{}
	c.Assert(svc.Start(), IsNil)

	// Persist is false so we just check the log
	card := &launch_helper.Card{Icon: "icon-value", Summary: "summary-value", Body: "body-value", Popup: true, Persist: false}
	vib := &launch_helper.Vibration{Duration: 500}
	emb := &launch_helper.EmblemCounter{Count: 2, Visible: true}
	output := &launch_helper.HelperOutput{Notification: &launch_helper.Notification{Card: card, EmblemCounter: emb, Vibrate: vib}}
	err := svc.messageHandler(&click.AppId{}, "", output)
	c.Assert(err, IsNil)
	args := testibus.GetCallArgs(endp)
	l := len(args)
	if l < 4 {
		c.Fatal("not enough elements in resposne from GetCallArgs")
	}
	mm := make([]string, 4)
	for i, m := range args[l-4:] {
		mm[i] = m.Member
	}
	sort.Strings(mm)
	// check the Present() methods were called.
	// For dbus-backed presenters, just check the right dbus methods are called
	c.Check(mm, DeepEquals, []string{"::SetProperty", "::SetProperty", "Notify", "VibratePattern"})
	// For the other ones, check the logs
	c.Check(ps.log.Captured(), Matches, `(?sm).* no persistable card:.*`)
	c.Check(ps.log.Captured(), Matches, `(?sm).* no Sound in the notification.*`)
}

func (ps *postalSuite) TestMessageHandlerReportsFailedNotifies(c *C) {
	endp := testibus.NewTestingEndpoint(condition.Work(true), condition.Work(true), 1)
	svc := ps.replaceBuses(NewPostalService(nil, ps.log))
	svc.NotificationsEndp = endp
	c.Assert(svc.Start(), IsNil)
	card := &launch_helper.Card{Icon: "icon-value", Summary: "summary-value", Body: "body-value", Popup: true}
	notif := &launch_helper.Notification{Card: card}
	output := &launch_helper.HelperOutput{Notification: notif}
	err := svc.messageHandler(&click.AppId{}, "", output)
	c.Assert(err, NotNil)
}

func (ps *postalSuite) TestMessageHandlerInhibition(c *C) {
	endp := testibus.NewTestingEndpoint(condition.Work(true), condition.Work(true), []windowstack.WindowsInfo{{0, "com.example.test_test-app", true, 0}})
	svc := ps.replaceBuses(NewPostalService(nil, ps.log))
	svc.WindowStackEndp = endp
	c.Assert(svc.Start(), IsNil)
	output := &launch_helper.HelperOutput{} // Doesn't matter
	err := svc.messageHandler(clickhelp.MustParseAppId("com.example.test_test-app_0"), "", output)
	c.Check(err, IsNil)
	c.Check(ps.log.Captured(), Matches, `(?sm).* Notification skipped because app is focused.*`)
}

func (ps *postalSuite) TestMessageHandlerReportsButIgnoresUnmarshalErrors(c *C) {
	svc := ps.replaceBuses(NewPostalService(nil, ps.log))
	c.Assert(svc.Start(), IsNil)
	output := &launch_helper.HelperOutput{[]byte(`broken`), nil}
	err := svc.messageHandler(nil, "", output)
	c.Check(err, IsNil)
	c.Check(ps.log.Captured(), Matches, "(?msi).*skipping notification: nil.*")
}

func (ps *postalSuite) TestMessageHandlerReportsButIgnoresNilNotifies(c *C) {
	endp := testibus.NewTestingEndpoint(condition.Work(true), condition.Work(false))
	svc := ps.replaceBuses(NewPostalService(nil, ps.log))
	c.Assert(svc.Start(), IsNil)
	svc.NotificationsEndp = endp
	output := &launch_helper.HelperOutput{[]byte(`{}`), nil}
	err := svc.messageHandler(nil, "", output)
	c.Assert(err, IsNil)
	c.Check(ps.log.Captured(), Matches, "(?msi).*skipping notification: nil.*")
}

func (ps *postalSuite) TestHandleActionsDispatches(c *C) {
	svc := ps.replaceBuses(NewPostalService(nil, ps.log))
	c.Assert(svc.Start(), IsNil)
	aCh := make(chan *notifications.RawAction)
	rCh := make(chan *reply.MMActionReply)
	bCh := make(chan bool)
	go func() {
		aCh <- nil // just in case?
		aCh <- &notifications.RawAction{Action: "potato://"}
		close(aCh)
		bCh <- true
	}()
	go svc.handleActions(aCh, rCh)
	takeNextBool(bCh)
	args := testibus.GetCallArgs(ps.urlDispBus)
	c.Assert(args, HasLen, 1)
	c.Check(args[0].Member, Equals, "DispatchURL")
	c.Assert(args[0].Args, HasLen, 1)
	c.Assert(args[0].Args[0], Equals, "potato://")
}

func (ps *postalSuite) TestHandleMMUActionsDispatches(c *C) {
	svc := ps.replaceBuses(NewPostalService(nil, ps.log))
	c.Assert(svc.Start(), IsNil)
	aCh := make(chan *notifications.RawAction)
	rCh := make(chan *reply.MMActionReply)
	bCh := make(chan bool)
	go func() {
		rCh <- nil // just in case?
		rCh <- &reply.MMActionReply{Action: "potato://", Notification: "foo.bar"}
		close(rCh)
		bCh <- true
	}()
	go svc.handleActions(aCh, rCh)
	takeNextBool(bCh)
	args := testibus.GetCallArgs(ps.urlDispBus)
	c.Assert(args, HasLen, 1)
	c.Check(args[0].Member, Equals, "DispatchURL")
	c.Assert(args[0].Args, HasLen, 1)
	c.Assert(args[0].Args[0], Equals, "potato://")
}<|MERGE_RESOLUTION|>--- conflicted
+++ resolved
@@ -261,7 +261,7 @@
 	svc := ps.replaceBuses(NewPostalService(nil, ps.log))
 	svc.msgHandler = nil
 	ch := installTickMessageHandler(svc)
-	fakeLauncher2 := &fakeHelperLauncher{ch: make(chan bool)}
+	fakeLauncher2 := &fakeHelperLauncher{ch: make(chan []byte)}
 	svc.launchers = map[string]launch_helper.HelperLauncher{
 		"click":  ps.fakeLauncher,
 		"legacy": fakeLauncher2,
@@ -279,14 +279,9 @@
 
 	if ps.fakeLauncher.done != nil {
 		// wait for the two posts to "launch"
-<<<<<<< HEAD
 		takeNextBytes(ps.fakeLauncher.ch)
 		takeNextBytes(ps.fakeLauncher.ch)
-=======
-		takeNextBool(ps.fakeLauncher.ch)
-		takeNextBool(ps.fakeLauncher.ch)
-		takeNextBool(fakeLauncher2.ch)
->>>>>>> 469ebe7b
+		takeNextBytes(fakeLauncher2.ch)
 
 		go ps.fakeLauncher.done("0") // OneDone
 		go ps.fakeLauncher.done("1") // OneDone
