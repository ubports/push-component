--- conflicted
+++ resolved
@@ -260,29 +260,23 @@
 
 func (ss *postalSuite) TestMessageHandlerPresents(c *C) {
 	endp := testibus.NewTestingEndpoint(nil, condition.Work(true), uint32(1))
-<<<<<<< HEAD
-	svc := NewPostalService(ss.bus, endp, ss.counterBus, ss.hapticBus, ss.log)
-	card := &launch_helper.Card{Icon: "icon-value", Summary: "summary-value", Body: "body-value", Popup: true}
-	output := &launch_helper.HelperOutput{Notification: &launch_helper.Notification{Card: card}}
-	err := svc.messageHandler("xyzzy", "", output)
-=======
-	svc := NewPostalService(endp, endp, endp, ss.log)
+	svc := NewPostalService(endp, endp, endp, endp, ss.log)
 	// Persist is false so we just check the log
 	card := &launch_helper.Card{Icon: "icon-value", Summary: "summary-value", Body: "body-value", Popup: true, Persist: false}
+	vib := &launch_helper.Vibration{Duration: 500}
 	emb := &launch_helper.EmblemCounter{Count: 2, Visible: true}
-	output := &launch_helper.HelperOutput{Notification: &launch_helper.Notification{Card: card, EmblemCounter: emb}}
+	output := &launch_helper.HelperOutput{Notification: &launch_helper.Notification{Card: card, EmblemCounter: emb, Vibrate: vib}}
 	err := svc.messageHandler("com.example.test_test", "", output)
->>>>>>> 194e086c
 	c.Assert(err, IsNil)
 	args := testibus.GetCallArgs(endp)
-	c.Assert(args, HasLen, 3)
+	c.Assert(args, HasLen, 4)
 	mm := make([]string, len(args))
 	for i, m := range args {
 		mm[i] = m.Member
 	}
 	sort.Strings(mm)
 	// just check the right dbus methods are called
-	c.Check(mm, DeepEquals, []string{"::SetProperty", "::SetProperty", "Notify"})
+	c.Check(mm, DeepEquals, []string{"::SetProperty", "::SetProperty", "Notify", "VibratePattern"})
 	c.Check(ss.log.Captured(), Matches, `(?sm).* no persistable card:.*`)
 }
 
