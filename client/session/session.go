/*
 Copyright 2013-2014 Canonical Ltd.

 This program is free software: you can redistribute it and/or modify it
 under the terms of the GNU General Public License version 3, as published
 by the Free Software Foundation.

 This program is distributed in the hope that it will be useful, but
 WITHOUT ANY WARRANTY; without even the implied warranties of
 MERCHANTABILITY, SATISFACTORY QUALITY, or FITNESS FOR A PARTICULAR
 PURPOSE.  See the GNU General Public License for more details.

 You should have received a copy of the GNU General Public License along
 with this program.  If not, see <http://www.gnu.org/licenses/>.
*/

// Package session handles the minutiae of interacting with
// the Ubuntu Push Notifications server.
package session

import (
	"crypto/tls"
	"crypto/x509"
	"encoding/json"
	"errors"
	"fmt"
	"math/rand"
	"net"
	"strings"
	"sync"
	"sync/atomic"
	"time"

	"launchpad.net/ubuntu-push/client/gethosts"
	"launchpad.net/ubuntu-push/client/session/levelmap"
	"launchpad.net/ubuntu-push/logger"
	"launchpad.net/ubuntu-push/protocol"
	"launchpad.net/ubuntu-push/util"
)

var wireVersionBytes = []byte{protocol.ProtocolWireVersion}

type Notification struct {
	TopLevel int64
	Decoded  []map[string]interface{}
}

type serverMsg struct {
	Type string `json:"T"`
	protocol.BroadcastMsg
	protocol.NotificationsMsg
}

// parseServerAddrSpec recognizes whether spec is a HTTP URL to get
// hosts from or a |-separated list of host:port pairs.
func parseServerAddrSpec(spec string) (hostsEndpoint string, fallbackHosts []string) {
	if strings.HasPrefix(spec, "http") {
		return spec, nil
	}
	return "", strings.Split(spec, "|")
}

// ClientSessionState is a way to broadly track the progress of the session
type ClientSessionState uint32

const (
	Error ClientSessionState = iota
	Disconnected
	Connected
	Started
	Running
)

type hostGetter interface {
	Get() ([]string, error)
}

// ClientSessionConfig groups the client session configuration.
type ClientSessionConfig struct {
	ConnectTimeout         time.Duration
	ExchangeTimeout        time.Duration
	HostsCachingExpiryTime time.Duration
	ExpectAllRepairedTime  time.Duration
	PEM                    []byte
	Info                   map[string]interface{}
}

// ClientSession holds a client<->server session and its configuration.
type ClientSession struct {
	// configuration
	DeviceId string
	ClientSessionConfig
	Levels       levelmap.LevelMap
	Protocolator func(net.Conn) protocol.Protocol
	// hosts
	getHost                hostGetter
	fallbackHosts          []string
	deliveryHostsTimestamp time.Time
	deliveryHosts          []string
	lastAttemptTimestamp   time.Time
	leftToTry              int
	tryHost                int
	// hook for testing
	timeSince func(time.Time) time.Duration
	// connection
	connLock     sync.RWMutex
	Connection   net.Conn
	Log          logger.Logger
	TLS          *tls.Config
	proto        protocol.Protocol
	pingInterval time.Duration
	retrier      util.AutoRedialer
	// status
	stateP *uint32
	ErrCh  chan error
	MsgCh  chan *Notification
	// authorization
	auth string
}

func NewSession(serverAddrSpec string, conf ClientSessionConfig,
	deviceId string, levelmapFactory func() (levelmap.LevelMap, error),
	log logger.Logger, auth string) (*ClientSession, error) {
	state := uint32(Disconnected)
	levels, err := levelmapFactory()
	if err != nil {
		return nil, err
	}
	var getHost hostGetter
	log.Infof("using addr: %v", serverAddrSpec)
	hostsEndpoint, fallbackHosts := parseServerAddrSpec(serverAddrSpec)
	if hostsEndpoint != "" {
		getHost = gethosts.New(deviceId, hostsEndpoint, conf.ExchangeTimeout)
	}
	sess := &ClientSession{
<<<<<<< HEAD
		ExchangeTimeout: exchangeTimeout,
		ServerAddr:      serverAddr,
		DeviceId:        deviceId,
		Log:             log,
		Protocolator:    protocol.NewProtocol0,
		Levels:          levels,
		TLS:             &tls.Config{InsecureSkipVerify: true}, // XXX
		stateP:          &state,
		auth:            auth,
=======
		ClientSessionConfig: conf,
		getHost:             getHost,
		fallbackHosts:       fallbackHosts,
		DeviceId:            deviceId,
		Log:                 log,
		Protocolator:        protocol.NewProtocol0,
		Levels:              levels,
		TLS:                 &tls.Config{InsecureSkipVerify: true}, // XXX
		stateP:              &state,
		timeSince:           time.Since,
>>>>>>> cbc3ad71
	}
	if sess.PEM != nil {
		cp := x509.NewCertPool()
		ok := cp.AppendCertsFromPEM(sess.PEM)
		if !ok {
			return nil, errors.New("could not parse certificate")
		}
		sess.TLS.RootCAs = cp
	}
	return sess, nil
}

func (sess *ClientSession) State() ClientSessionState {
	return ClientSessionState(atomic.LoadUint32(sess.stateP))
}

func (sess *ClientSession) setState(state ClientSessionState) {
	atomic.StoreUint32(sess.stateP, uint32(state))
}

func (sess *ClientSession) setConnection(conn net.Conn) {
	sess.connLock.Lock()
	defer sess.connLock.Unlock()
	sess.Connection = conn
}

func (sess *ClientSession) getConnection() net.Conn {
	sess.connLock.RLock()
	defer sess.connLock.RUnlock()
	return sess.Connection
}

// getHosts sets deliveryHosts possibly querying a remote endpoint
func (sess *ClientSession) getHosts() error {
	if sess.getHost != nil {
		if sess.timeSince(sess.deliveryHostsTimestamp) < sess.HostsCachingExpiryTime {
			return nil
		}
		hosts, err := sess.getHost.Get()
		if err != nil {
			sess.Log.Errorf("getHosts: %v", err)
			sess.setState(Error)
			return err
		}
		sess.deliveryHostsTimestamp = time.Now()
		sess.deliveryHosts = hosts
	} else {
		sess.deliveryHosts = sess.fallbackHosts
	}
	return nil
}

// startConnectionAttempt/nextHostToTry help connect iterating over candidate hosts

func (sess *ClientSession) startConnectionAttempt() {
	if sess.timeSince(sess.lastAttemptTimestamp) > sess.ExpectAllRepairedTime {
		sess.tryHost = 0
	}
	sess.leftToTry = len(sess.deliveryHosts)
	if sess.leftToTry == 0 {
		panic("should have got hosts from config or remote at this point")
	}
	sess.lastAttemptTimestamp = time.Now()
}

func (sess *ClientSession) nextHostToTry() string {
	if sess.leftToTry == 0 {
		return ""
	}
	res := sess.deliveryHosts[sess.tryHost]
	sess.tryHost = (sess.tryHost + 1) % len(sess.deliveryHosts)
	sess.leftToTry--
	return res
}

// we reached the Started state, we can retry with the same host if we
// have to retry again
func (sess *ClientSession) started() {
	sess.tryHost--
	if sess.tryHost == -1 {
		sess.tryHost = len(sess.deliveryHosts) - 1
	}
	sess.setState(Started)
}

// connect to a server using the configuration in the ClientSession
// and set up the connection.
func (sess *ClientSession) connect() error {
	sess.startConnectionAttempt()
	var err error
	var conn net.Conn
	for {
		host := sess.nextHostToTry()
		if host == "" {
			sess.setState(Error)
			return fmt.Errorf("connect: %s", err)
		}
		sess.Log.Debugf("trying to connect to: %v", host)
		conn, err = net.DialTimeout("tcp", host, sess.ConnectTimeout)
		if err == nil {
			break
		}
	}
	sess.setConnection(tls.Client(conn, sess.TLS))
	sess.setState(Connected)
	return nil
}

func (sess *ClientSession) stopRedial() {
	if sess.retrier != nil {
		sess.retrier.Stop()
		sess.retrier = nil
	}
}

func (sess *ClientSession) AutoRedial(doneCh chan uint32) {
	sess.stopRedial()
	sess.retrier = util.NewAutoRedialer(sess)
	go func() { doneCh <- sess.retrier.Redial() }()
}

func (sess *ClientSession) Close() {
	sess.stopRedial()
	sess.doClose()
}
func (sess *ClientSession) doClose() {
	sess.connLock.Lock()
	defer sess.connLock.Unlock()
	if sess.Connection != nil {
		sess.Connection.Close()
		// we ignore Close errors, on purpose (the thinking being that
		// the connection isn't really usable, and you've got nothing
		// you could do to recover at this stage).
		sess.Connection = nil
	}
	sess.setState(Disconnected)
}

// handle "ping" messages
func (sess *ClientSession) handlePing() error {
	err := sess.proto.WriteMessage(protocol.PingPongMsg{Type: "pong"})
	if err == nil {
		sess.Log.Debugf("ping.")
	} else {
		sess.setState(Error)
		sess.Log.Errorf("unable to pong: %s", err)
	}
	return err
}

func (sess *ClientSession) decodeBroadcast(bcast *serverMsg) *Notification {
	decoded := make([]map[string]interface{}, 0)
	for _, p := range bcast.Payloads {
		var v map[string]interface{}
		err := json.Unmarshal(p, &v)
		if err != nil {
			sess.Log.Debugf("expected map in broadcast: %v", err)
			continue
		}
		decoded = append(decoded, v)
	}
	return &Notification{
		TopLevel: bcast.TopLevel,
		Decoded:  decoded,
	}
}

// handle "broadcast" messages
func (sess *ClientSession) handleBroadcast(bcast *serverMsg) error {
	err := sess.Levels.Set(bcast.ChanId, bcast.TopLevel)
	if err != nil {
		sess.setState(Error)
		sess.Log.Errorf("unable to set level: %v", err)
		sess.proto.WriteMessage(protocol.AckMsg{"nak"})
		return err
	}
	// the server assumes if we ack the broadcast, we've updated
	// our levels. Hence the order.
	err = sess.proto.WriteMessage(protocol.AckMsg{"ack"})
	if err != nil {
		sess.setState(Error)
		sess.Log.Errorf("unable to ack broadcast: %s", err)
		return err
	}
	sess.Log.Debugf("broadcast chan:%v app:%v topLevel:%d payloads:%s",
		bcast.ChanId, bcast.AppId, bcast.TopLevel, bcast.Payloads)
	if bcast.ChanId == protocol.SystemChannelId {
		// the system channel id, the only one we care about for now
		sess.Log.Debugf("sending it over")
		sess.MsgCh <- sess.decodeBroadcast(bcast)
		sess.Log.Debugf("sent it over")
	} else {
		sess.Log.Debugf("what is this weird channel, %#v?", bcast.ChanId)
	}
	return nil
}

// loop runs the session with the server, emits a stream of events.
func (sess *ClientSession) loop() error {
	var err error
	var recv serverMsg
	sess.setState(Running)
	for {
		deadAfter := sess.pingInterval + sess.ExchangeTimeout
		sess.proto.SetDeadline(time.Now().Add(deadAfter))
		err = sess.proto.ReadMessage(&recv)
		if err != nil {
			sess.setState(Error)
			return err
		}
		switch recv.Type {
		case "ping":
			err = sess.handlePing()
		case "broadcast":
			err = sess.handleBroadcast(&recv)
		}
		if err != nil {
			return err
		}
	}
}

// Call this when you've connected and want to start looping.
func (sess *ClientSession) start() error {
	conn := sess.getConnection()
	err := conn.SetDeadline(time.Now().Add(sess.ExchangeTimeout))
	if err != nil {
		sess.setState(Error)
		sess.Log.Errorf("unable to start: set deadline: %s", err)
		return err
	}
	_, err = conn.Write(wireVersionBytes)
	// The Writer docs: Write must return a non-nil error if it returns
	// n < len(p). So, no need to check number of bytes written, hooray.
	if err != nil {
		sess.setState(Error)
		sess.Log.Errorf("unable to start: write version: %s", err)
		return err
	}
	proto := sess.Protocolator(conn)
	proto.SetDeadline(time.Now().Add(sess.ExchangeTimeout))
	levels, err := sess.Levels.GetAll()
	if err != nil {
		sess.setState(Error)
		sess.Log.Errorf("unable to start: get levels: %v", err)
		return err
	}
	err = proto.WriteMessage(protocol.ConnectMsg{
		Type:     "connect",
		DeviceId: sess.DeviceId,
		// xxx get the SSO Authorization string from the phone
		Authorization: sess.auth,
		Levels:        levels,
		Info:          sess.Info,
	})
	if err != nil {
		sess.setState(Error)
		sess.Log.Errorf("unable to start: connect: %s", err)
		return err
	}
	var connAck protocol.ConnAckMsg
	err = proto.ReadMessage(&connAck)
	if err != nil {
		sess.setState(Error)
		sess.Log.Errorf("unable to start: connack: %s", err)
		return err
	}
	if connAck.Type != "connack" {
		sess.setState(Error)
		return fmt.Errorf("expecting CONNACK, got %#v", connAck.Type)
	}
	pingInterval, err := time.ParseDuration(connAck.Params.PingInterval)
	if err != nil {
		sess.setState(Error)
		sess.Log.Errorf("unable to start: parse ping interval: %s", err)
		return err
	}
	sess.proto = proto
	sess.pingInterval = pingInterval
	sess.Log.Debugf("Connected %v.", conn.RemoteAddr())
	sess.started() // deals with choosing which host to retry with as well
	return nil
}

// run calls connect, and if it works it calls start, and if it works
// it runs loop in a goroutine, and ships its return value over ErrCh.
func (sess *ClientSession) run(closer func(), hostGetter, connecter, starter, looper func() error) error {
	closer()
	err := hostGetter()
	if err != nil {
		return err
	}
	err = connecter()
	if err == nil {
		err = starter()
		if err == nil {
			sess.ErrCh = make(chan error, 1)
			sess.MsgCh = make(chan *Notification)
			go func() { sess.ErrCh <- looper() }()
		}
	}
	return err
}

// This Jitter returns a random time.Duration somewhere in [-spread, spread].
func (sess *ClientSession) Jitter(spread time.Duration) time.Duration {
	if spread < 0 {
		panic("spread must be non-negative")
	}
	n := int64(spread)
	return time.Duration(rand.Int63n(2*n+1) - n)
}

// Dial takes the session from newly created (or newly disconnected)
// to running the main loop.
func (sess *ClientSession) Dial() error {
	if sess.Protocolator == nil {
		// a missing protocolator means you've willfully overridden
		// it; returning an error here would prompt AutoRedial to just
		// keep on trying.
		panic("can't Dial() without a protocol constructor.")
	}
	return sess.run(sess.doClose, sess.getHosts, sess.connect, sess.start, sess.loop)
}

func init() {
	rand.Seed(time.Now().Unix()) // good enough for us (we're not using it for crypto)
}<|MERGE_RESOLUTION|>--- conflicted
+++ resolved
@@ -133,17 +133,6 @@
 		getHost = gethosts.New(deviceId, hostsEndpoint, conf.ExchangeTimeout)
 	}
 	sess := &ClientSession{
-<<<<<<< HEAD
-		ExchangeTimeout: exchangeTimeout,
-		ServerAddr:      serverAddr,
-		DeviceId:        deviceId,
-		Log:             log,
-		Protocolator:    protocol.NewProtocol0,
-		Levels:          levels,
-		TLS:             &tls.Config{InsecureSkipVerify: true}, // XXX
-		stateP:          &state,
-		auth:            auth,
-=======
 		ClientSessionConfig: conf,
 		getHost:             getHost,
 		fallbackHosts:       fallbackHosts,
@@ -154,7 +143,7 @@
 		TLS:                 &tls.Config{InsecureSkipVerify: true}, // XXX
 		stateP:              &state,
 		timeSince:           time.Since,
->>>>>>> cbc3ad71
+		auth:                auth,
 	}
 	if sess.PEM != nil {
 		cp := x509.NewCertPool()
