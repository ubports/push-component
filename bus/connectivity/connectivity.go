--- conflicted
+++ resolved
@@ -132,11 +132,10 @@
 				return false, errors.New("got not-OK from StateChanged watch")
 			}
 			cs.webgetCh = nil
-<<<<<<< HEAD
 			if v != networkmanager.Connecting && cs.currentState != v {
 				cs.currentState = v
 				cs.timer.Reset(stabilizingTimeout)
-				log.Debugf("State changed to %s. Assuming disconnect.", v)
+				log.Debugf("state changed to %s. Assuming disconnect.", v)
 				if cs.lastSent == true {
 					log.Debugf("sending 'disconnected'.")
 					cs.lastSent = false
@@ -144,15 +143,6 @@
 				}
 			} else {
 				log.Debugf("got State of %s, current is %s, ignoring.", v, cs.currentState)
-=======
-			cs.currentState = v
-			cs.timer.Reset(stabilizingTimeout)
-			log.Debugf("state changed to %s. Assuming disconnect.", v)
-			if cs.lastSent == true {
-				log.Infof("sending 'disconnected'.")
-				cs.lastSent = false
-				break Loop
->>>>>>> 480d143d
 			}
 
 		case <-cs.timer.C:
