--- conflicted
+++ resolved
@@ -52,13 +52,8 @@
 }
 
 // Tags returns the notification tags for the given app
-<<<<<<< HEAD
-func (ctr *EmblemCounter) Tags(app *click.AppId) map[string][]string {
-	tag, ok := ctr.tag(app.Original())
-=======
 func (ctr *EmblemCounter) Tags(app *click.AppId) []string {
 	tag, ok := ctr.tags[app.Original()]
->>>>>>> 6d4b4a16
 	if !ok {
 		return nil
 	}
