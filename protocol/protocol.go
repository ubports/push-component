/*
 Copyright 2013-2014 Canonical Ltd.

 This program is free software: you can redistribute it and/or modify it
 under the terms of the GNU General Public License version 3, as published
 by the Free Software Foundation.

 This program is distributed in the hope that it will be useful, but
 WITHOUT ANY WARRANTY; without even the implied warranties of
 MERCHANTABILITY, SATISFACTORY QUALITY, or FITNESS FOR A PARTICULAR
 PURPOSE.  See the GNU General Public License for more details.

 You should have received a copy of the GNU General Public License along
 with this program.  If not, see <http://www.gnu.org/licenses/>.
*/

// Package protocol implements the client-daemon <-> push-server protocol.
package protocol

import (
	"bytes"
	"encoding/binary"
	"encoding/json"
	"fmt"
	"io"
	"net"
	"time"
)

// Protocol is a connection capable of writing and reading the wire format
// of protocol messages.
type Protocol interface {
	SetDeadline(t time.Time)
	ReadMessage(msg interface{}) error
	WriteMessage(msg interface{}) error
}

func ReadWireFormatVersion(conn net.Conn, exchangeTimeout time.Duration) (ver int, err error) {
	var buf1 [1]byte
	err = conn.SetReadDeadline(time.Now().Add(exchangeTimeout))
	if err != nil {
		panic(fmt.Errorf("can't set deadline: %v", err))
	}
	_, err = conn.Read(buf1[:])
	ver = int(buf1[0])
	return
}

const ProtocolWireVersion = 0

// protocol0 handles version 0 of the wire format
type protocol0 struct {
	buffer *bytes.Buffer
	enc    *json.Encoder
	conn   net.Conn
}

// NewProtocol0 creates and initialises a protocol with wire format version 0.
func NewProtocol0(conn net.Conn) Protocol {
	buf := bytes.NewBuffer(make([]byte, 5000))
	return &protocol0{
		buffer: buf,
		enc:    json.NewEncoder(buf),
		conn:   conn}
}

<<<<<<< HEAD
// SetDeadline sets deadline for the subsequent WriteMessage/ReadMessage exchange.
=======
// SetDeadline sets the deadline for the subsequent WriteMessage/ReadMessage exchange.
>>>>>>> 75d988ad
func (c *protocol0) SetDeadline(t time.Time) {
	err := c.conn.SetDeadline(t)
	if err != nil {
		panic(fmt.Errorf("can't set deadline: %v", err))
	}
}

<<<<<<< HEAD
// ReadMessage reads one message with big-endian uint16 length and JSON body
// from the connection.
=======
// ReadMessage reads from the connection one message with a JSON body
// preceded by its big-endian uint16 length.
>>>>>>> 75d988ad
func (c *protocol0) ReadMessage(msg interface{}) error {
	c.buffer.Reset()
	_, err := io.CopyN(c.buffer, c.conn, 2)
	if err != nil {
		return err
	}
	length := binary.BigEndian.Uint16(c.buffer.Bytes())
	c.buffer.Reset()
	_, err = io.CopyN(c.buffer, c.conn, int64(length))
	if err != nil {
		return err
	}
	return json.Unmarshal(c.buffer.Bytes(), msg)
}

<<<<<<< HEAD
// WriteMessage writes one message with big-endian uint16 length and JSON body
// to the connection.
=======
// WriteMessage writes one message to the connection with a JSON body
// preceding it with its big-endian uint16 length.
>>>>>>> 75d988ad
func (c *protocol0) WriteMessage(msg interface{}) error {
	c.buffer.Reset()
	c.buffer.WriteString("\x00\x00") // placeholder for length
	err := c.enc.Encode(msg)
	if err != nil {
		panic(fmt.Errorf("WriteMessage got: %v", err))
	}
	msgLen := c.buffer.Len() - 3 // length space, extra newline
	toWrite := c.buffer.Bytes()
	binary.BigEndian.PutUint16(toWrite[:2], uint16(msgLen))
	_, err = c.conn.Write(toWrite[:msgLen+2])
	return err
}<|MERGE_RESOLUTION|>--- conflicted
+++ resolved
@@ -64,11 +64,7 @@
 		conn:   conn}
 }
 
-<<<<<<< HEAD
-// SetDeadline sets deadline for the subsequent WriteMessage/ReadMessage exchange.
-=======
 // SetDeadline sets the deadline for the subsequent WriteMessage/ReadMessage exchange.
->>>>>>> 75d988ad
 func (c *protocol0) SetDeadline(t time.Time) {
 	err := c.conn.SetDeadline(t)
 	if err != nil {
@@ -76,13 +72,8 @@
 	}
 }
 
-<<<<<<< HEAD
-// ReadMessage reads one message with big-endian uint16 length and JSON body
-// from the connection.
-=======
 // ReadMessage reads from the connection one message with a JSON body
 // preceded by its big-endian uint16 length.
->>>>>>> 75d988ad
 func (c *protocol0) ReadMessage(msg interface{}) error {
 	c.buffer.Reset()
 	_, err := io.CopyN(c.buffer, c.conn, 2)
@@ -98,13 +89,8 @@
 	return json.Unmarshal(c.buffer.Bytes(), msg)
 }
 
-<<<<<<< HEAD
-// WriteMessage writes one message with big-endian uint16 length and JSON body
-// to the connection.
-=======
 // WriteMessage writes one message to the connection with a JSON body
 // preceding it with its big-endian uint16 length.
->>>>>>> 75d988ad
 func (c *protocol0) WriteMessage(msg interface{}) error {
 	c.buffer.Reset()
 	c.buffer.WriteString("\x00\x00") // placeholder for length
