--- conflicted
+++ resolved
@@ -27,19 +27,10 @@
 	dh_auto_build --buildsystem=golang
 	(cd signing-helper && cmake . && make)
 
-<<<<<<< HEAD
-override_dh_auto_test:
-#disable the tests because they cause build failures on anything newer than xenial
-#ubuntu-push doesn't work on anything later than vivid anyway, it will eventually go away
-#ifneq ($(DEB_HOST_ARCH),$(findstring $(DEB_HOST_ARCH), $(testskip_architectures)))
-#	cd $$( find ./ -type d -regex '\./[^/]*/src/launchpad.net' -printf "%h\n" | head -n1) && \
-#	env GODEBUG=cgocheck=0 GOPATH=$$(cd ..; pwd) go test -v $$(env GOPATH=$$(cd ..; pwd) go list $(DH_GOPKG)/... | grep -v acceptance | grep -v http13client )
-=======
 #override_dh_auto_test:
 #ifneq ($(DEB_HOST_ARCH),$(findstring $(DEB_HOST_ARCH), $(testskip_architectures)))
 #	cd $$( find ./ -type d -regex '\./[^/]*/src/github.com/ubports' -printf "%h\n" | head -n1) && \
 #	env GODEBUG=cgocheck=0 GOPATH=$$(cd ../../; pwd) go test -v $$(env GOPATH=$$(cd ../../; pwd) go list $(DH_GOPKG)/... | grep -v acceptance | grep -v http13client )
->>>>>>> 2203bcbe
 #endif
 
 override_dh_install:
