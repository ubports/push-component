<<<<<<< HEAD
ubuntu-push (0.68+15.04.20150430.1-0ubuntu2) UNRELEASED; urgency=medium

  * Fix tests with 1.5. 

 -- Michael Hudson-Doyle <michael.hudson@canonical.com>  Mon, 10 Aug 2015 12:02:42 +1200
=======
ubuntu-push (0.69-0ubuntu1) wily; urgency=medium

  [ John R. Lenton ]
  * go's compatibility promise fails us again; fixes for 1.4.
  * fix gcc5-related linking issues.

 -- John R. Lenton <john.lenton@canonical.com>  Fri, 31 Jul 2015 13:52:04 +0100
>>>>>>> 1e0a8681

ubuntu-push (0.68+15.04.20150430.1-0ubuntu1) vivid; urgency=medium

  [ Samuele Pedroni ]
  * switch poller to use killswitch state for WLAN instead of
    misleading NM property (LP: #1446584)
  * don't have goroutines from a previous test overlap with the next,
    races gets detected otherwise
  * have the TestDialWorksDirect* tests quickly timeout, go1.3 wants a
    ServerName set in the tls config for them to work
  * fix flaky test
  * support sha384/512 certs, some exercizing of that
  * let send a build number with acceptanceclient
  * add helper to get int out of ConnectMsg Info

  [ CI Train Bot ]
  * New rebuild forced.

 -- CI Train Bot <ci-train-bot@canonical.com>  Thu, 30 Apr 2015 15:08:57 +0000

ubuntu-push (0.68+15.04.20150403-0ubuntu1) vivid; urgency=medium

  [ Samuele Pedroni ]
  [Roberto Alsina]
  * click-hook: report failure if hooks_path doesn't exist. [client]

  [Bret Barker]
  * add a hacky busy sleep loop to workaround go's sleep not
    accounting for suspended time, more logging (lp:1435109). [client]

  [John R. Lenton]
  * Refactor code maintaining session (better fix for lp:1390663) [client]

  [Samuele Pedroni]
  * just delegate whether there's a update-worthy image to the
    system-settings helper and system-image. [client]
  * stop waking up for polling if in flight-mode and wireless not
    enabled (lp:1437135). [client]
  * don't hold a lock for a long time on handleErrConn, trigger
    autoRedial on Error more actively (lp:1435109). [client]
  * disallow RC4 and SSLv3. [server]

 -- CI Train Bot <ci-train-bot@canonical.com>  Fri, 03 Apr 2015 13:27:44 +0000

ubuntu-push (0.68+15.04.20150306.2-0ubuntu1) vivid; urgency=medium

  [ John R. Lenton ]
  * Use settings from org.freedesktop.Accounts for silent mode, when to
    vibrate, and default sound. [client] (LP: #1426418, LP: #1427702)

  [ Samuele "Yak Shaver of the Year" Pedroni ]
  * Closing webchecker (avoids leaving goroutines around in testing). [client]
  * WatchSignal cancelling, and connectivity exposed cancelling, make
    connectivity start not leave watches behind (more goroutine
    cleanup). [client]
  * TestTakeTheBusWorks doesn't block anymore, fixed leaking of
    webcheckers. [client]

 -- CI Train Bot <ci-train-bot@canonical.com>  Fri, 06 Mar 2015 13:27:06 +0000

ubuntu-push (0.67+15.04.20150209-0ubuntu1) vivid; urgency=medium

  [ John R. Lenton ]
  * Updated precommit script. [dev]
  * Include code examples in docs (instead of repeating). [docs]
  * Cleanup and improve logging, and make log messages more
    consistent. [client]
  * Partially work around bug lp:1390663 in a minimally intrusive way
    (real fix will have to wait). [client]
  * Add an explicit check and log message for nil error on webcheck's
    CopyN. [client]

  [ Samuele Pedroni ]
  * Make tests more robust in the face of go 1.3 [client, server]
  * Introduce StartClientAuthFlex for acceptance tests: Start a client
    with auth, take a devId regexp, don't check any client event; support
    connbroken in acceptanceclient. [server]
  * Clean up goroutines in tests. [client]
  * Workaround gc issue with 1.3 and 32 bits. Fixes FTBFS. [client]

  [ Bret Barker ]
  * Add SIGQUIT handler to spit out stack dumps; more logging
    tweaks. [client, server]
  * Log line nums, enabled when logLevel = debug. [client server]

  [ Roberto Alsina ]
  * Adds a couple of buttons to exercise more APIs, version bump to
    0.44. [sample app]

  [ Guillermo Gonzalez ]
  * Add APIError to server/acceptance/kit that includes the body for
    debugging. [server]
  * Add DisableKeepAlives and MaxIdleConnsPerHost to the APIClient
    SetupClient method. [server]

 -- Ubuntu daily release <ps-jenkins@lists.canonical.com>  Mon, 09 Feb 2015 11:08:02 +0000

ubuntu-push (0.66+15.04.20141211-0ubuntu1) vivid; urgency=medium

  [ Roberto Alsina ]
  * Change the example app to use declared states.
  * Add section describing limitations of the server API.

  [ Bret Barker ]
  * Fixes to PACKAGE_DEPS for client tests.

  [ Guillermo Gonzalez ]
  * Add 2 new errors for the server: ErrMissingUserId and
    ErrWrongRequestMethodGET.
  * When The server reply 401 on /register, make the DBus call to Register
    return ErrBadAuth instead of ErrBadRequest.
  * Add support to media-type in the Content-Type check at server/api
    handlers.

  [ Samuele Pedroni ]
  * Server-side logging improvements.
  * Make tests more robust in the face of 1.3.

  [ John R. Lenton ]
  * Client-side logging improvements (including: loglevel defaults to info).
  * Updated precommit script.
  * Include code examples in docs (instead of repeating).

 -- Ubuntu daily release <ps-jenkins@lists.canonical.com>  Thu, 11 Dec 2014 16:56:31 +0000

ubuntu-push (0.65+15.04.20141103-0ubuntu1) vivid; urgency=medium

  [ John R. Lenton ]
  * Make the common service Start(..) method take init, so we can listen for methods once everything is set up and not before.

  [ Roberto Alsina ]
  * Documentation fixes

  [ Guillermo Gonzalez ]
  * Fix click hook for legacy apps
  * Add ClearCookie method to the session and call it from handleAccountsChange.
  * click.AppId.SymbolicIcon() now tries to use X-Ubuntu-SymbolicIcon and then fallback to icon+"-symbolic"

 -- Ubuntu daily release <ps-jenkins@lists.canonical.com>  Mon, 03 Nov 2014 13:36:11 +0000

ubuntu-push (0.64.1+14.10.20141023.2~rtm-0ubuntu1) 14.09; urgency=low

  [ John R. Lenton ]
  * make the common service Start(..) method take init, so we can listen
    for methods once everything is set up and not before. (LP: #1383867)

  [ Guillermo Gonzalez ]
  * Add ClearCookie method to the session and call it from
    handleAccountsChange.

 -- Ubuntu daily release <ps-jenkins@lists.canonical.com>  Thu, 23 Oct 2014 20:17:12 +0000

ubuntu-push (0.64.1+14.10.20140910-0ubuntu1) utopic; urgency=medium

  [ Roberto Alsina ]
  * Don't show popups if the screen is locked.

 -- Ubuntu daily release <ps-jenkins@lists.canonical.com>  Wed, 10 Sep 2014 18:03:25 +0000

ubuntu-push (0.64+14.10.20140908-0ubuntu1) utopic; urgency=medium

  [ Roberto Alsina ]
  * Remove tokens from debug output
  * Doc updates
  * Included example code in docs directory

  [ John R. Lenton]
  * Use libaccounts to track changes to the u1 account used for auth; restart the session on change.
  * Set the MEDIA_PROP env var to select the right media role for notification sounds

 -- Ubuntu daily release <ps-jenkins@lists.canonical.com>  Mon, 08 Sep 2014 18:05:11 +0000

ubuntu-push (0.63.2+14.10.20140902.1-0ubuntu1) utopic; urgency=medium

  [ Roberto Alsina ]
  * Avoid busy-loop wben powerd doesn't respond.

  [ Guillermo Gonzalez ]
  * Replace DBus url-dispatcher API with liburl-dispatcher1 C API.

 -- Ubuntu daily release <ps-jenkins@lists.canonical.com>  Tue, 02 Sep 2014 17:28:19 +0000

ubuntu-push (0.63.1+14.10.20140828-0ubuntu1) utopic; urgency=medium

  [ Samuele Pedroni ]
  * Support taking a cookie from the server and sending it back on connect (feature was incomplete).

 -- Ubuntu daily release <ps-jenkins@lists.canonical.com>  Thu, 28 Aug 2014 19:15:56 +0000

ubuntu-push (0.63+14.10.20140827-0ubuntu1) utopic; urgency=medium

  [ Samuele Pedroni ]
  * Support taking a cookie from the server and sending it back on connect.

 -- Ubuntu daily release <ps-jenkins@lists.canonical.com>  Wed, 27 Aug 2014 18:47:25 +0000

ubuntu-push (0.62+14.10.20140825.1-0ubuntu1) utopic; urgency=medium

  [ Samuele Pedroni ]
  * Avoid rare race in kindpool_test.go

  [ John R. Lenton]
  * Interface with account-polld's dbus api.
  * Powerd integration.
  * Use symbolic icon for secondary icon in notification.

  [Roberto Alsina]
  * Log legacy helper failures.

 -- Ubuntu daily release <ps-jenkins@lists.canonical.com>  Mon, 25 Aug 2014 16:40:29 +0000

ubuntu-push (0.61+14.10.20140812.4-0ubuntu1) utopic; urgency=medium

  [ Guillermo Gonzalez ]
  * Update autopilot tests to work with 0.50, fix setup.sh issues and add new tests for the broadcast notification changes.
  * Replace whoopsie with /var/lib/dbus/machine-id to get the device ID.

  [ John R. Lenton]
  * Support simpler sounds API.
  * Support simpler vibrations API.
  * Remove Vibration's confusing and redundant Duration attribute.
  * Change PostalService's New() to take a setup object.
  * goctest.
  * Make messaging menu entries show current time instead of epoch for timestamp of 0.
  * Tweak the upstart script, start after unity.
  * Correctly report invalid app ids, missing apps, and package/app id mismatches as separate errors over dbus.

  [Roberto Alsina]
  * Check that sound paths don't go up into the tree.
  * Initial draft of QML-based doc

 -- Ubuntu daily release <ps-jenkins@lists.canonical.com>  Tue, 12 Aug 2014 02:33:16 +0000

ubuntu-push (0.60+14.10.20140804-0ubuntu1) utopic; urgency=medium

  [ Guillermo Gonzalez ]
  * Add click hook to collect helpers data on install/update/etc and
    support to read the helper cached data, when available, and only
    refresh it when it changes.
  * Include notification settings cleanup in the click install hook, and
    rename it to click-hook

  [ John R. Lenton ]
  * For the gsettings interface: Improve, add tests, make design-compliant.

  [Roberto Alsina]
  * Query gsettings as to whether a notification should be presented.

 -- Ubuntu daily release <ps-jenkins@lists.canonical.com>  Mon, 04 Aug 2014 15:38:34 +0000

ubuntu-push (0.50+14.10.20140801-0ubuntu1) utopic; urgency=low

  * New rebuild forced

 -- Ubuntu daily release <ps-jenkins@lists.canonical.com>  Fri, 01 Aug 2014 02:15:29 +0000

ubuntu-push (0.50+14.10.20140729-0ubuntu1) utopic; urgency=medium

  [ Samuele Pedroni ]
  * Cleanup and improve post/Post tests

  [ Guillermo Gonzalez ]
  * Add a loop to cleanup MessagingMenu.notifications map when the
    notifications are dismissed.
  * Add TestURL to URLDispatcher and update DispatchURL signature.
  * Add validateActions (check with url-dispatcher->TestURL) method to the
    PostalService and wire it in messageHandler.

  [ John R. Lenton ]
  * Implement ListPersistent/ClearPersistent/SetCounter postal endpoints.
  * Remove snap decisions support.
  * Remove the notification from the messaging menu when the bubble is
    acted on.
  * Don't run more than 5 helpers at a time, and never more than one per app.

 -- Ubuntu daily release <ps-jenkins@lists.canonical.com>  Tue, 29 Jul 2014 16:57:35 +0000

ubuntu-push (0.49.1+14.10.20140723.1-0ubuntu1) utopic; urgency=medium

  [ John R. Lenton ]
  * Fixed push-helper click hook pointing at the wrong place.
  * Made exec-tool executable.

 -- Ubuntu daily release <ps-jenkins@lists.canonical.com>  Wed, 23 Jul 2014 14:09:31 +0000

ubuntu-push (0.49+14.10.20140721.2-0ubuntu1) utopic; urgency=medium

  [Samuele Pedroni]
  * Check in the api whether an app has pushed too many notifications.
  * Return payload of most recent notification in too many pending
    notifications API error.
  * Introduce clear_pending flag to clean everything pending for an app.
  * Refactor and cleanup.
  * Introduce replace_tag support in store and api, with acceptance test.
  * Teach a couple of trick to cmd/acceptanceclient: exit on run timeout,
    wait for event matching given regexp pattern.
  * Limit unicast data payload to 2K.
  * Payload should be json (fixes message needing to be base64-encoded in
    helper reply)
  * Implement limited mboxes
  * Refactor and cleanup of things done in haste by Chipaca.

  [Richard Huddie]
  * autopilot test framework and basic coverage of broadcast notifications.

  [Guillermo Gonzalez]
  * Add scripts to simplify setup/run of the autopilot tests in the
    device/emulator and include basic unicast tests.
  * Add autopilot test for notification using the emblem counter.
  * Adds scenarios to the autopilot tests for legacy and click (without
    version) applications.
  * Broadcast via the helpers route.
  * Basic support for actions (only default action) in the persistent
    notifications.
  * Change PostBroadcast to send the broadcast message to the software
    updates helper.

  [John R. Lenton]
  * Detangle client and postal.
  * Introduce PostalService interface, and change the client tests to use
    that as much as reasonable.
  * Async invocation of helpers.
  * Give click.Click knowledge of helpers.
  * Write ual-based helper launcher.
  * Switch to the ual-based helper launcher unless the environment
    variable UBUNTU_PUSH_USE_TRIVIAL_HELPER is set.
  * Threw together an implementation of helpers for legacy applications.
  * Hacked up an initial software updates helper, to be handed off to the
    appropriate team shortly.

  [Roberto Alsina]
  * Wrap the (dbus) WindowStack API and add endpoint to the Postal service
    to support inhibition of notifications for focused apps.
  * Inhibit notifications for focused apps

 -- Ubuntu daily release <ps-jenkins@lists.canonical.com>  Mon, 21 Jul 2014 14:17:35 +0000

ubuntu-push (0.43+14.10.20140707-0ubuntu1) utopic; urgency=medium

  [ Samuele Pedroni ]
  * Logic to support unregistering tokens lazily for uninstalled apps
  * Minimal wrapping of libclick to check if a package is installed for a user
  * Refactor and cleanup of cleanup/service

  [ John R. Lenton ]
  * Finalized DBus API (hopefully)
  * Support emblem counter notifications
  * Support haptic (vibration) notifications
  * Support sound notifications

 -- Ubuntu daily release <ps-jenkins@lists.canonical.com>  Mon, 07 Jul 2014 14:26:27 +0000

ubuntu-push (0.42+14.10.20140702-0ubuntu1) utopic; urgency=medium

  [ Samuele Pedroni ]
  * Support registering tokens and sending notifications with a token
  * Register script and scripts unicast support
  * Update http13client from the actual go1.3 release
  * Avoid late pings in the face of nop exchanges
  * murmur3 upstream change of seed to 0

  [ Roberto Alsina ]
  * Make signing-helper generate a HTTP header instead of a querystring,
    and take a URL to sign.
  * Wrap libmessaging-menu to allow for persistent notifications.
  * Wrap ubuntu-app-launch start_helper / stop_helper functions.

  [ John R. Lenton ]
  * Switch dbus api to retrieve app name from dbus path.
  * Move signing bits up from session to client, for reuse by service.
  * Change AuthHelper to be a string; auth helper should now expect a
    parameter (the url to sign). Added SessionURL to config.
  * Adapt our whoopsie wrapper to whoopsie's now more correct behavior wrt
    failing to get a mac address.
  * Add registration_url to config; hook up auth bits and reg url to
    client & service.
  * Do an HTTP POST to registration_url on register.
  * Fix debian/rules so packaging-time tests pass (ugh)
  * Refactoring notification providers.
  * Get the small messaging-menu wrapper working (thanks larsu & dednick)

  [ Guillermo Gonzalez ]
  * Split DBus service into PushService and PostalService

 -- Ubuntu daily release <ps-jenkins@lists.canonical.com>  Wed, 02 Jul 2014 13:14:03 +0000

ubuntu-push (0.3+14.10.20140605-0ubuntu1) utopic; urgency=medium

  [ John Lenton ]
  * New upstream release.

 -- Ubuntu daily release <ps-jenkins@lists.canonical.com>  Thu, 05 Jun 2014 09:42:22 +0000

ubuntu-push (0.2.1+14.04.20140423.1-0ubuntu1) trusty; urgency=high

  [ Samuele Pedroni ]
  * gave the client the ability to get config from commandline
    ( => easier automated testing) (LP: #1311600)

  [ John Lenton ]
  * Ensure ubuntu-push-client is the only one running in the session.
    (LP: #1309432)
  * Remove supurious numbers in brackets in notifications. (LP: #1308145)
  * Check the server certificate and server name. (LP: #1297969)
  * Loop whoopsie_identifier_generate until it starts working. (LP: #1309237)
  * In the session: set a flag on connect, clear it on successfully
    replying to ping or broadcast messages, check it at the top of
    autoredial. Also track the last autoredial, and set the delay flag if
    autoredial is re-called too quickly. (LP: #1309231)

 -- Ubuntu daily release <ps-jenkins@lists.canonical.com>  Wed, 23 Apr 2014 11:54:00 +0000

ubuntu-push (0.2+14.04.20140411-0ubuntu1) trusty; urgency=medium

  [ John Lenton ]
  * New upstream release.

  [ Richard Huddie ]
  * added basic autopilot framework
  * configparser and http post updates
  * removed tests folder

 -- Ubuntu daily release <ps-jenkins@lists.canonical.com>  Fri, 11 Apr 2014 18:31:57 +0000

ubuntu-push (0.1+14.04.20140404-0ubuntu1) trusty; urgency=low

  [ Tarmac ]
  * Merge automatic into trunk.

 -- Ubuntu daily release <ps-jenkins@lists.canonical.com>  Fri, 04 Apr 2014 14:52:06 +0000

ubuntu-push (0.1+14.04.20140327-0ubuntu1) trusty; urgency=medium

  [ John Lenton ]
  * got rid of multiarch bug

 -- Ubuntu daily release <ps-jenkins@lists.canonical.com>  Thu, 27 Mar 2014 14:11:31 +0000

ubuntu-push (0.1+14.04.20140325.2-0ubuntu1) trusty; urgency=low

  [ Diogo Baeder de Paula Pinto ]
  * [r=pedronis] Adding authorization field to the ConnectMsg struct

  [ Robert Bruce Park ]
  * [r=chipaca] Minor cleanup, with wrap-and-sort.

  [ Nicola Larosa ]
  * [r=pedronis] Reflow comments so that subsequent changes are more
    readable. Only comment reflows, no other changes.
  * [r=pedronis] Clean up docs and comments, and make them look better
    in go doc. No behavior change at all.

  [ john.lenton@canonical.com ]
  * [r=pedronis] A thin wrapper around libwhoopsie/identifier.h.
  * [r=pedronis] A simplified (and more testable) dbus api
  * [r=pedronis] A simplified, testable, Network Manager wrapper
  * [r=pedronis] A super simple connectivity api (in the "am i
    connected?" sense)
  * [r=pedronis] Switched networkmanager to use the non-deprecated api
    for state.
  * [r=pedronis] moved the object proxy into the endpoint
  * [r=pedronis] Made the bus support multi-valued signals (preparatory
    for notifications). Also added tests for TestingBus.
  * [r=pedronis] notifications! first, a low-level api.
  * [r=pedronis] URLDispatcher (and extended endpoint.Call to return
    []interface{})
  * [r=pedronis] moved a bunch of packages under bus/
  * [r=pedronis] change a few of the bus/* services to take a
    bus.Endpoint instead of a bus.Bus
  * [r=pedronis] reworked bus.Endpoint to have a Dial() method, added an
    AutoRedialer() and put the redialing logic in there (for use on
    sessionbus as well, later).
  * [r=pedronis] Nuked the connectivity example.
  * [r=pedronis] Renamed bus/connectivity's Config to
    ConnectivityConfig.
  * [r=pedronis] Introducing AutoRetry, a generic AutoRetry.
  * [r=pedronis] Made bus.Endpoint's WatchSignal use an (exported)
    channel for waiting between sending values, if the channel is not
    nil.
  * [r=pedronis] The client session level map. Interesting as an
    interface and not much more, right now.
  * [r=pedronis] A wild client session appears!
  * [r=pedronis] get rid of a race in the bus/testing watchticker thing
  * [r=pedronis] The handling of the ping.
  * [r=pedronis,chipaca] Broadcasting your horizons.
  * [r=pedronis] The running man.
  * [r=pedronis] Starting to take shape.
  * [r=pedronis] Killed checkRunnable; renamed: Dial -> connect, run ->
    loop.
  * [r=pedronis] Ladies and gentlemen, the client session.
  * [r=pedronis] first step of the v0 of the client
  * [r=pedronis] second step of the v0 of the client: getting the device
    id
  * [r=pedronis] part 3: setting up the bus
  * [r=pedronis] Part 4: added State to client/session, to aid in
    testing some aspects of this.
  * [r=pedronis] added handleConnState
  * [r=pedronis] Several things: features:. * bus/testing/'s Endpoint
    now tracks Calls; call bus/testing.GetCallCargs(endp) to get the
    list. * Client.handleErr, Client.handleNotification and
    Client.handleClick (and tests) cleanups:. * renamed client's
    Client's connState to hasConnectivity * split out code from
    handleConnState into initSession/connectSession/disconnectSession
  * [r=pedronis] Several things: features:. * Client.doLoop, the puppet
    master. fixes and cleanups:. * added log_level to client config *
    added the mysterious sessionRetryCh, used in doLoop to avoid a
    rather common starvation scenario. * found a way not to panic out in
    initSession (not that it's much better) * unified logging in the
    client tests a bit * added logging to session's start error states.
  * [r=pedronis] Reworked or refactored util/redialer, and a bit of
    client/session, and client.
  * [r=pedronis] TestLogger
  * [r=pedronis] and this completes the client library (for now)
  * [r=pedronis] made GetSourceRelative look at the environ to help make
    the tests pass in packaging
  * [r=pedronis] Gave client a constructor, moved setting config file to
    there.
  * [r=pedronis] change the levelmap interface to return errors
  * [r=pedronis] this is sqlevelmap
  * [r=pedronis] bring sqlevelmap into session
  * [r=pedronis] and this gives the client the ability to persist its
    session's levelmap
  * [r=pedronis] The Push Client itself.
  * [r=diogobaeder] Merging the packaging branch (to get on the CI
    train).
  * [r=didrocks] Fixes to packaging, as suggested by didrocks.
  * Bring back source/format, so executable .install file works.

  [ Timo Jyrinki ]
  * [r=chipaca] Add http13client copyright information and use GPL-3.0
    (non-+) license consistently.

  [ Ubuntu daily release ]
  * New rebuild forced

  [ Samuele Pedroni (Canonical Services Ltd.) ]
  * [r=chipaca] and as a start we get some protocol support and a
    development server and infrastructure
  * [r=chipaca] couple of extra tests and changes to improve test
    coverage
  * [r=chipaca] -insecure (don't check certs) -reportPings=f (don't
    report pings) flags for acceptanceclient
  * [r=chipaca] make the tracker used by the session for logging
    pluggable
  * [r=chipaca] introduce CONNACK message from the server after CONNECT
    to inform the client of connection params like ping interval
  * [r=chipaca] protocol diagrams using graphviz
  * [r=chipaca] introduce middleware in the http handling that recovers
    and converts panics into 500 errors, profit (remove 500 ad hoc code)
  * [r=bloodearnest] log some debug info about runtime configuration of
    the dev server; also tweak play-around config.json with some
    slightly saner values
  * [r=chipaca] teach config how to behave with anonymous fields,
    unexported fields, and to compose a config reading from many files;
    move some shared/sharable things into testing/
  * [r=chipaca] make server/dev into composable pieces, somewhat big
    mostly because of lots of shuffling around
  * [r=chipaca] populate /server with the runners code; generalize
    acceptance.sh
  * [r=chipaca] exchanges don't require to be so tied to a particular
    broker
  * [r=chipaca] put simple broker in its own package, reorg most of its
    tests as a common testsuite; fix TestBroadcast to test what it says
    on the tin
  * [r=chipaca] introduce reusable TestBrokerConfig and
    TestBrokerSession
  * [r=chipaca] check that the data field is not missing
  * [r=pedronis] [trivial ]support supplying auxiliary configs to the
    server in acceptance tests
  * [r=chipaca] some more info reported out of session, some tweaks
  * [r=chipaca] add indirection to accessing the broadcast exchanges on
    the broadcast queue in the broker suite
  * [r=chipaca] fix corner cases like client level too ahead etc, with
    acceptance tests
  * [r=chipaca] base the simple logger only on having a log.Logger-style
    Output(); given this we can introduce a testing.TestLogger that does
    redirecting of logs to the gocheck.C object if wired in SetUpTest
    and also does its own capture
  * [r=chipaca] use TestLogger in more places
  * [r=chipaca] be explicit with the MinLogger interface, stops 1.1
    compiler from exploding
  * [r=pedronis] [trivial] reorg imports in: config logger protocol
    server testing as: stdlib -- 3rdparty -- own
  * [r=pedronis] [trivial] use Assert in place of Check to sanity check
    api http reqs in acceptance; use a longer ping in
    TestSessionLoopExchangeNextPing
  * [r=chipaca] add support for expiration of broadcasts with trivial
    implementation in the in-memory pending store
  * [r=chipaca] starting splitting out helpers in the acceptance tests
  * [r=chipaca] restructure acceptance tests into reusable suites
  * [r=chipaca] add acceptance test about broadcast expiration
  * [r=diogobaeder] simplify acceptance test; don't hide that
    MakeHandlersMux returns a *http.ServeMux
  * [r=verterok] add some flexibility in how the requests get the store;
    log unexpected store related errors
  * [r=teknico] expose a couple of helpers for reuse
  * [r=pedronis] further small doc cleanups
  * [r=teknico] * fix the fact that exchanges were reusing broadcast
    messages but the split state of those wasn't reset fix naming in
    tests that was reversed.
  * [r=teknico] refactor acceptance tests to expose more hooking
    points/details
  * [r=pedronis] [trivial] variable spelling
  * [r=pedronis] [trivial] hook to massage requests sent to the http api
    server by the acceptance test suite
  * [r=chipaca] let the device listener setup code also take a prebuilt
    listener
  * [r=chipaca] vendor the go 1.3 development net/http bits which
    properly/better support timeouts for requests; see _using.txt and
    Makefile for the recipe in http13client
  * [r=chipaca] add timeing out to webhecker using the vendorized go 1.3
    net/http in http13client
  * [r=chipaca] introduce package gethosts implementing finding hosts to
    connect to for delivery of notifications

 -- Ubuntu daily release <ps-jenkins@lists.canonical.com>  Tue, 25 Mar 2014 17:27:09 +0000

ubuntu-push (0.1-0ubuntu1) trusty; urgency=medium

  * Getting ready for CI train.

 -- John Lenton <john.lenton@canonical.com>  Thu, 20 Mar 2014 12:20:13 +0000

ubuntu-push (0.1-0pre4) trusty; urgency=medium

  * Pointing it to staging. Building a source package.

 -- John Lenton <john.lenton@canonical.com>  Fri, 07 Feb 2014 19:35:50 +0000

ubuntu-push (0.1-0pre3) trusty; urgency=medium

  * first one with a config file and upstart thingie!

 -- John Lenton <john.lenton@canonical.com>  Fri, 07 Feb 2014 11:29:36 +0000

ubuntu-push (0.1-0pre2) trusty; urgency=medium

  * A lot closer!

 -- John Lenton <jlenton@gmail.com>  Thu, 06 Feb 2014 17:31:39 +0000

ubuntu-push (0.1-0pre1) trusty; urgency=low

  * Initial release

 -- John Lenton <john.lenton@canonical.com>  Sun, 26 Jan 2014 22:53:09 +0000<|MERGE_RESOLUTION|>--- conflicted
+++ resolved
@@ -1,10 +1,9 @@
-<<<<<<< HEAD
-ubuntu-push (0.68+15.04.20150430.1-0ubuntu2) UNRELEASED; urgency=medium
-
-  * Fix tests with 1.5. 
-
- -- Michael Hudson-Doyle <michael.hudson@canonical.com>  Mon, 10 Aug 2015 12:02:42 +1200
-=======
+ubuntu-push (0.69-0ubuntu2) wily; urgency=medium
+
+  * Fix more tests with 1.5. 
+
+ -- Michael Hudson-Doyle <michael.hudson@canonical.com>  Mon, 10 Aug 2015 12:07:30 +1200
+
 ubuntu-push (0.69-0ubuntu1) wily; urgency=medium
 
   [ John R. Lenton ]
@@ -12,7 +11,6 @@
   * fix gcc5-related linking issues.
 
  -- John R. Lenton <john.lenton@canonical.com>  Fri, 31 Jul 2015 13:52:04 +0100
->>>>>>> 1e0a8681
 
 ubuntu-push (0.68+15.04.20150430.1-0ubuntu1) vivid; urgency=medium
 
