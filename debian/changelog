<<<<<<< HEAD
ubuntu-push (0.1-0ubuntu2) UNRELEASED; urgency=medium

  * got rid of multiarch bug

 -- John Lenton <john.lenton@canonical.com>  Wed, 26 Mar 2014 16:27:06 +0000
=======
ubuntu-push (0.1+14.04.20140325.2-0ubuntu1) trusty; urgency=low

  [ Diogo Baeder de Paula Pinto ]
  * [r=pedronis] Adding authorization field to the ConnectMsg struct

  [ Robert Bruce Park ]
  * [r=chipaca] Minor cleanup, with wrap-and-sort.

  [ Nicola Larosa ]
  * [r=pedronis] Reflow comments so that subsequent changes are more
    readable. Only comment reflows, no other changes.
  * [r=pedronis] Clean up docs and comments, and make them look better
    in go doc. No behavior change at all.

  [ john.lenton@canonical.com ]
  * [r=pedronis] A thin wrapper around libwhoopsie/identifier.h.
  * [r=pedronis] A simplified (and more testable) dbus api
  * [r=pedronis] A simplified, testable, Network Manager wrapper
  * [r=pedronis] A super simple connectivity api (in the "am i
    connected?" sense)
  * [r=pedronis] Switched networkmanager to use the non-deprecated api
    for state.
  * [r=pedronis] moved the object proxy into the endpoint
  * [r=pedronis] Made the bus support multi-valued signals (preparatory
    for notifications). Also added tests for TestingBus.
  * [r=pedronis] notifications! first, a low-level api.
  * [r=pedronis] URLDispatcher (and extended endpoint.Call to return
    []interface{})
  * [r=pedronis] moved a bunch of packages under bus/
  * [r=pedronis] change a few of the bus/* services to take a
    bus.Endpoint instead of a bus.Bus
  * [r=pedronis] reworked bus.Endpoint to have a Dial() method, added an
    AutoRedialer() and put the redialing logic in there (for use on
    sessionbus as well, later).
  * [r=pedronis] Nuked the connectivity example.
  * [r=pedronis] Renamed bus/connectivity's Config to
    ConnectivityConfig.
  * [r=pedronis] Introducing AutoRetry, a generic AutoRetry.
  * [r=pedronis] Made bus.Endpoint's WatchSignal use an (exported)
    channel for waiting between sending values, if the channel is not
    nil.
  * [r=pedronis] The client session level map. Interesting as an
    interface and not much more, right now.
  * [r=pedronis] A wild client session appears!
  * [r=pedronis] get rid of a race in the bus/testing watchticker thing
  * [r=pedronis] The handling of the ping.
  * [r=pedronis,chipaca] Broadcasting your horizons.
  * [r=pedronis] The running man.
  * [r=pedronis] Starting to take shape.
  * [r=pedronis] Killed checkRunnable; renamed: Dial -> connect, run ->
    loop.
  * [r=pedronis] Ladies and gentlemen, the client session.
  * [r=pedronis] first step of the v0 of the client
  * [r=pedronis] second step of the v0 of the client: getting the device
    id
  * [r=pedronis] part 3: setting up the bus
  * [r=pedronis] Part 4: added State to client/session, to aid in
    testing some aspects of this.
  * [r=pedronis] added handleConnState
  * [r=pedronis] Several things: features:. * bus/testing/'s Endpoint
    now tracks Calls; call bus/testing.GetCallCargs(endp) to get the
    list. * Client.handleErr, Client.handleNotification and
    Client.handleClick (and tests) cleanups:. * renamed client's
    Client's connState to hasConnectivity * split out code from
    handleConnState into initSession/connectSession/disconnectSession
  * [r=pedronis] Several things: features:. * Client.doLoop, the puppet
    master. fixes and cleanups:. * added log_level to client config *
    added the mysterious sessionRetryCh, used in doLoop to avoid a
    rather common starvation scenario. * found a way not to panic out in
    initSession (not that it's much better) * unified logging in the
    client tests a bit * added logging to session's start error states.
  * [r=pedronis] Reworked or refactored util/redialer, and a bit of
    client/session, and client.
  * [r=pedronis] TestLogger
  * [r=pedronis] and this completes the client library (for now)
  * [r=pedronis] made GetSourceRelative look at the environ to help make
    the tests pass in packaging
  * [r=pedronis] Gave client a constructor, moved setting config file to
    there.
  * [r=pedronis] change the levelmap interface to return errors
  * [r=pedronis] this is sqlevelmap
  * [r=pedronis] bring sqlevelmap into session
  * [r=pedronis] and this gives the client the ability to persist its
    session's levelmap
  * [r=pedronis] The Push Client itself.
  * [r=diogobaeder] Merging the packaging branch (to get on the CI
    train).
  * [r=didrocks] Fixes to packaging, as suggested by didrocks.
  * Bring back source/format, so executable .install file works.

  [ Timo Jyrinki ]
  * [r=chipaca] Add http13client copyright information and use GPL-3.0
    (non-+) license consistently.

  [ Ubuntu daily release ]
  * New rebuild forced

  [ Samuele Pedroni (Canonical Services Ltd.) ]
  * [r=chipaca] and as a start we get some protocol support and a
    development server and infrastructure
  * [r=chipaca] couple of extra tests and changes to improve test
    coverage
  * [r=chipaca] -insecure (don't check certs) -reportPings=f (don't
    report pings) flags for acceptanceclient
  * [r=chipaca] make the tracker used by the session for logging
    pluggable
  * [r=chipaca] introduce CONNACK message from the server after CONNECT
    to inform the client of connection params like ping interval
  * [r=chipaca] protocol diagrams using graphviz
  * [r=chipaca] introduce middleware in the http handling that recovers
    and converts panics into 500 errors, profit (remove 500 ad hoc code)
  * [r=bloodearnest] log some debug info about runtime configuration of
    the dev server; also tweak play-around config.json with some
    slightly saner values
  * [r=chipaca] teach config how to behave with anonymous fields,
    unexported fields, and to compose a config reading from many files;
    move some shared/sharable things into testing/
  * [r=chipaca] make server/dev into composable pieces, somewhat big
    mostly because of lots of shuffling around
  * [r=chipaca] populate /server with the runners code; generalize
    acceptance.sh
  * [r=chipaca] exchanges don't require to be so tied to a particular
    broker
  * [r=chipaca] put simple broker in its own package, reorg most of its
    tests as a common testsuite; fix TestBroadcast to test what it says
    on the tin
  * [r=chipaca] introduce reusable TestBrokerConfig and
    TestBrokerSession
  * [r=chipaca] check that the data field is not missing
  * [r=pedronis] [trivial ]support supplying auxiliary configs to the
    server in acceptance tests
  * [r=chipaca] some more info reported out of session, some tweaks
  * [r=chipaca] add indirection to accessing the broadcast exchanges on
    the broadcast queue in the broker suite
  * [r=chipaca] fix corner cases like client level too ahead etc, with
    acceptance tests
  * [r=chipaca] base the simple logger only on having a log.Logger-style
    Output(); given this we can introduce a testing.TestLogger that does
    redirecting of logs to the gocheck.C object if wired in SetUpTest
    and also does its own capture
  * [r=chipaca] use TestLogger in more places
  * [r=chipaca] be explicit with the MinLogger interface, stops 1.1
    compiler from exploding
  * [r=pedronis] [trivial] reorg imports in: config logger protocol
    server testing as: stdlib -- 3rdparty -- own
  * [r=pedronis] [trivial] use Assert in place of Check to sanity check
    api http reqs in acceptance; use a longer ping in
    TestSessionLoopExchangeNextPing
  * [r=chipaca] add support for expiration of broadcasts with trivial
    implementation in the in-memory pending store
  * [r=chipaca] starting splitting out helpers in the acceptance tests
  * [r=chipaca] restructure acceptance tests into reusable suites
  * [r=chipaca] add acceptance test about broadcast expiration
  * [r=diogobaeder] simplify acceptance test; don't hide that
    MakeHandlersMux returns a *http.ServeMux
  * [r=verterok] add some flexibility in how the requests get the store;
    log unexpected store related errors
  * [r=teknico] expose a couple of helpers for reuse
  * [r=pedronis] further small doc cleanups
  * [r=teknico] * fix the fact that exchanges were reusing broadcast
    messages but the split state of those wasn't reset fix naming in
    tests that was reversed.
  * [r=teknico] refactor acceptance tests to expose more hooking
    points/details
  * [r=pedronis] [trivial] variable spelling
  * [r=pedronis] [trivial] hook to massage requests sent to the http api
    server by the acceptance test suite
  * [r=chipaca] let the device listener setup code also take a prebuilt
    listener
  * [r=chipaca] vendor the go 1.3 development net/http bits which
    properly/better support timeouts for requests; see _using.txt and
    Makefile for the recipe in http13client
  * [r=chipaca] add timeing out to webhecker using the vendorized go 1.3
    net/http in http13client
  * [r=chipaca] introduce package gethosts implementing finding hosts to
    connect to for delivery of notifications

 -- Ubuntu daily release <ps-jenkins@lists.canonical.com>  Tue, 25 Mar 2014 17:27:09 +0000
>>>>>>> e345cdff

ubuntu-push (0.1-0ubuntu1) trusty; urgency=medium

  * Getting ready for CI train.

 -- John Lenton <john.lenton@canonical.com>  Thu, 20 Mar 2014 12:20:13 +0000

ubuntu-push (0.1-0pre4) trusty; urgency=medium

  * Pointing it to staging. Building a source package.

 -- John Lenton <john.lenton@canonical.com>  Fri, 07 Feb 2014 19:35:50 +0000

ubuntu-push (0.1-0pre3) trusty; urgency=medium

  * first one with a config file and upstart thingie!

 -- John Lenton <john.lenton@canonical.com>  Fri, 07 Feb 2014 11:29:36 +0000

ubuntu-push (0.1-0pre2) trusty; urgency=medium

  * A lot closer!

 -- John Lenton <jlenton@gmail.com>  Thu, 06 Feb 2014 17:31:39 +0000

ubuntu-push (0.1-0pre1) trusty; urgency=low

  * Initial release

 -- John Lenton <john.lenton@canonical.com>  Sun, 26 Jan 2014 22:53:09 +0000<|MERGE_RESOLUTION|>--- conflicted
+++ resolved
@@ -1,10 +1,9 @@
-<<<<<<< HEAD
 ubuntu-push (0.1-0ubuntu2) UNRELEASED; urgency=medium
 
   * got rid of multiarch bug
 
  -- John Lenton <john.lenton@canonical.com>  Wed, 26 Mar 2014 16:27:06 +0000
-=======
+
 ubuntu-push (0.1+14.04.20140325.2-0ubuntu1) trusty; urgency=low
 
   [ Diogo Baeder de Paula Pinto ]
@@ -183,7 +182,6 @@
     connect to for delivery of notifications
 
  -- Ubuntu daily release <ps-jenkins@lists.canonical.com>  Tue, 25 Mar 2014 17:27:09 +0000
->>>>>>> e345cdff
 
 ubuntu-push (0.1-0ubuntu1) trusty; urgency=medium
 
