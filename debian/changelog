--- conflicted
+++ resolved
@@ -8,11 +8,8 @@
   * Make signing-helper generate a HTTP header instead of a querystring.
 
   [ John R. Lenton ]
-<<<<<<< HEAD
+  * Switch dbus api to retrieve app name from dbus path.
   * Move signing bits up from session to client, for reuse by service.
-=======
-  * Switch dbus api to retrieve app name from dbus path.
->>>>>>> 861e8715
 
  -- John R. Lenton <john.lenton@canonical.com>  Fri, 06 Jun 2014 12:02:56 +0100
 
