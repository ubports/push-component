<<<<<<< HEAD
ubuntu-push (0.69+ubports) vivid; urgency=medium

  * Imported to UBports

 -- Florian Leeber <florian@ubports.com>  Wed, 06 Dec 2017 19:39:55 +0200
=======
ubuntu-push (0.69+ubports) xenial; urgency=medium

  * Imported to UBports

 -- UBports auto importer <infra@ubports.com>  Fri, 13 Oct 2017 19:39:55 +0200
>>>>>>> a88af3ab

ubuntu-push (0.68+16.10.20161003-0ubuntu1) yakkety; urgency=medium

  * Drops dead dependencies, replaces them with newer ones.

 -- Jonas G. Drange <jonas.drange@canonical.com>  Mon, 03 Oct 2016 11:10:45 +0000

ubuntu-push (0.68+16.10.20160825.4-0ubuntu1) yakkety; urgency=medium

  [ Arthur Mello ]
  * Fix check for empty package name when receiving notifications from
    legacy deb apps (LP: #1611848)

 -- Arthur Renato Mello <arthur.mello@canonical.com>  Thu, 25 Aug 2016 21:43:59 +0000

ubuntu-push (0.68+16.10.20160808.1-0ubuntu1) yakkety; urgency=medium

  * No change rebuild for UAL ABI change

 -- Ted Gould <ted@gould.cx>  Mon, 08 Aug 2016 21:50:48 +0000

ubuntu-push (0.68+16.10.20160718.4-0ubuntu1) yakkety; urgency=medium

  [ Arthur Mello ]
  * Update ubuntu-push to work wih the new Notification panel
  * Add ignore files to docs/example-server
  * Mark helper as done only once we have sent the output so to order
    things

  [ jonas-drange ]
  * disable logger tests that expect log.Lshortfile on ppc/arm 64
  * remove unused sess variable

 -- Jonas G. Drange <jonas.drange@canonical.com>  Mon, 18 Jul 2016 13:28:13 +0000

ubuntu-push (0.68+16.04.20160503.4-0ubuntu1) xenial; urgency=medium

  [ Jonas G. Drange, Simon Fels, Timo Jyrinki, jonas-drange ]
  * Correctly refer to NMState as “State”, not “state”, as the move from
    gdbus-lib to gdbus requires it. (LP: #1575184, #1517189, #1469398)

 -- Simon Fels <simon.busch@canonical.com>  Tue, 03 May 2016 12:05:11 +0000

ubuntu-push (0.68+16.04.20160310.2-0ubuntu1) xenial; urgency=medium

  [ jonas-drange ]
  * deprecate the usage of Info in the systemimage module and replace it
    with Information disable runtime cgo pointer checks (LP: #1517189,
    #1469398)

 -- Barry Warsaw <ci-train-bot@canonical.com>  Thu, 10 Mar 2016 21:35:55 +0000

ubuntu-push (0.68+16.04.20160114-0ubuntu1) xenial; urgency=medium

  * Handle gccgo on s390x. (LP: #1517189, #1469398)

 -- Rodney Dawes <ci-train-bot@canonical.com>  Thu, 14 Jan 2016 21:13:22 +0000

ubuntu-push (0.68+16.04.20151210-0ubuntu1) xenial; urgency=medium

  [ jonas-drange ]
  * use Notifications dbus API to play sounds (LP: #1517189, #1469398)

 -- Jonas G. Drange <ci-train-bot@canonical.com>  Thu, 10 Dec 2015 10:16:28 +0000

ubuntu-push (0.68+16.04.20151203-0ubuntu1) xenial; urgency=medium

  [ CI Train Bot ]
  * New rebuild forced.

  [ jonas-drange ]
  * present a notification even though the screen is locked (LP:
    #1517189, #1469398)

 -- Jonas G. Drange <ci-train-bot@canonical.com>  Thu, 03 Dec 2015 14:56:24 +0000

ubuntu-push (0.68+16.04.20151130-0ubuntu1) xenial; urgency=medium

  [ CI Train Bot ]
  * Add support for signing methods other than POST via argv[2]. Test
    fixes for Go 1.5. Avoid losing notifications when screen is locked.
    Fix lp:1469398 by using the connectivity state. Fix case where a
    failed powerd wakeup request would deadlock step(). Assert whether
    or not there's a connection using the same method as local
    connectivity package. (LP: #1517189, #1469398)
  * New rebuild forced.

  [ John R. Lenton ]
  * Add support for signing methods other than POST via argv[2]. Test
    fixes for Go 1.5. Avoid losing notifications when screen is locked.
    Fix lp:1469398 by using the connectivity state. Fix case where a
    failed powerd wakeup request would deadlock step(). Assert whether
    or not there's a connection using the same method as local
    connectivity package. (LP: #1517189, #1469398)

  [ Michael Hudson-Doyle ]
  * Add support for signing methods other than POST via argv[2]. Test
    fixes for Go 1.5. Avoid losing notifications when screen is locked.
    Fix lp:1469398 by using the connectivity state. Fix case where a
    failed powerd wakeup request would deadlock step(). Assert whether
    or not there's a connection using the same method as local
    connectivity package. (LP: #1517189, #1469398)

  [ Rodney Dawes ]
  * Add support for signing methods other than POST via argv[2]. Test
    fixes for Go 1.5. Avoid losing notifications when screen is locked.
    Fix lp:1469398 by using the connectivity state. Fix case where a
    failed powerd wakeup request would deadlock step(). Assert whether
    or not there's a connection using the same method as local
    connectivity package. (LP: #1517189, #1469398)

  [ Samuele Pedroni (Canonical Services Ltd.) ]
  * Add support for signing methods other than POST via argv[2]. Test
    fixes for Go 1.5. Avoid losing notifications when screen is locked.
    Fix lp:1469398 by using the connectivity state. Fix case where a
    failed powerd wakeup request would deadlock step(). Assert whether
    or not there's a connection using the same method as local
    connectivity package. (LP: #1517189, #1469398)

  [ jonas-drange ]
  * Add support for signing methods other than POST via argv[2]. Test
    fixes for Go 1.5. Avoid losing notifications when screen is locked.
    Fix lp:1469398 by using the connectivity state. Fix case where a
    failed powerd wakeup request would deadlock step(). Assert whether
    or not there's a connection using the same method as local
    connectivity package. (LP: #1517189, #1469398)

 -- Timo Jyrinki <timo.jyrinki@canonical.com>  Mon, 30 Nov 2015 21:16:20 +0000

ubuntu-push (0.68+15.10.20150814.1-0ubuntu1) wily; urgency=medium

  [ CI Train Bot ]
  * New rebuild forced.

  [ Samuele Pedroni (Canonical Services Ltd.) ]
  * address lp:1451510 aggressively finding gone notifications in Tags()
    truncate runtime.Stack result to size, otherwise we log \x00s or old
    stuff (LP: #1451510)

 -- CI Train Bot <ci-train-bot@canonical.com>  Fri, 14 Aug 2015 14:05:16 +0000

ubuntu-push (0.68+15.04.20150430.1-0ubuntu2~ppa1) wily; urgency=medium

  [ John R. Lenton ]
  * go's compatibility promise fails us again; fixes for 1.4.

 -- John R. Lenton <john.lenton@canonical.com>  Fri, 31 Jul 2015 13:52:04 +0100

ubuntu-push (0.68+15.04.20150430.1-0ubuntu2~gcc5.1) wily; urgency=medium

  * No-change test rebuild for g++5 ABI transition

 -- Steve Langasek <steve.langasek@ubuntu.com>  Wed, 15 Jul 2015 16:10:40 +0000

ubuntu-push (0.68+15.04.20150430.1-0ubuntu1) vivid; urgency=medium

  [ Samuele Pedroni ]
  * switch poller to use killswitch state for WLAN instead of
    misleading NM property (LP: #1446584)
  * don't have goroutines from a previous test overlap with the next,
    races gets detected otherwise
  * have the TestDialWorksDirect* tests quickly timeout, go1.3 wants a
    ServerName set in the tls config for them to work
  * fix flaky test
  * support sha384/512 certs, some exercizing of that
  * let send a build number with acceptanceclient
  * add helper to get int out of ConnectMsg Info

  [ CI Train Bot ]
  * New rebuild forced.

 -- CI Train Bot <ci-train-bot@canonical.com>  Thu, 30 Apr 2015 15:08:57 +0000

ubuntu-push (0.68+15.04.20150403-0ubuntu1) vivid; urgency=medium

  [ Samuele Pedroni ]
  [Roberto Alsina]
  * click-hook: report failure if hooks_path doesn't exist. [client]

  [Bret Barker]
  * add a hacky busy sleep loop to workaround go's sleep not
    accounting for suspended time, more logging (lp:1435109). [client]

  [John R. Lenton]
  * Refactor code maintaining session (better fix for lp:1390663) [client]

  [Samuele Pedroni]
  * just delegate whether there's a update-worthy image to the
    system-settings helper and system-image. [client]
  * stop waking up for polling if in flight-mode and wireless not
    enabled (lp:1437135). [client]
  * don't hold a lock for a long time on handleErrConn, trigger
    autoRedial on Error more actively (lp:1435109). [client]
  * disallow RC4 and SSLv3. [server]

 -- CI Train Bot <ci-train-bot@canonical.com>  Fri, 03 Apr 2015 13:27:44 +0000

ubuntu-push (0.68+15.04.20150306.2-0ubuntu1) vivid; urgency=medium

  [ John R. Lenton ]
  * Use settings from org.freedesktop.Accounts for silent mode, when to
    vibrate, and default sound. [client] (LP: #1426418, LP: #1427702)

  [ Samuele "Yak Shaver of the Year" Pedroni ]
  * Closing webchecker (avoids leaving goroutines around in testing). [client]
  * WatchSignal cancelling, and connectivity exposed cancelling, make
    connectivity start not leave watches behind (more goroutine
    cleanup). [client]
  * TestTakeTheBusWorks doesn't block anymore, fixed leaking of
    webcheckers. [client]

 -- CI Train Bot <ci-train-bot@canonical.com>  Fri, 06 Mar 2015 13:27:06 +0000

ubuntu-push (0.67+15.04.20150209-0ubuntu1) vivid; urgency=medium

  [ John R. Lenton ]
  * Updated precommit script. [dev]
  * Include code examples in docs (instead of repeating). [docs]
  * Cleanup and improve logging, and make log messages more
    consistent. [client]
  * Partially work around bug lp:1390663 in a minimally intrusive way
    (real fix will have to wait). [client]
  * Add an explicit check and log message for nil error on webcheck's
    CopyN. [client]

  [ Samuele Pedroni ]
  * Make tests more robust in the face of go 1.3 [client, server]
  * Introduce StartClientAuthFlex for acceptance tests: Start a client
    with auth, take a devId regexp, don't check any client event; support
    connbroken in acceptanceclient. [server]
  * Clean up goroutines in tests. [client]
  * Workaround gc issue with 1.3 and 32 bits. Fixes FTBFS. [client]

  [ Bret Barker ]
  * Add SIGQUIT handler to spit out stack dumps; more logging
    tweaks. [client, server]
  * Log line nums, enabled when logLevel = debug. [client server]

  [ Roberto Alsina ]
  * Adds a couple of buttons to exercise more APIs, version bump to
    0.44. [sample app]

  [ Guillermo Gonzalez ]
  * Add APIError to server/acceptance/kit that includes the body for
    debugging. [server]
  * Add DisableKeepAlives and MaxIdleConnsPerHost to the APIClient
    SetupClient method. [server]

 -- Ubuntu daily release <ps-jenkins@lists.canonical.com>  Mon, 09 Feb 2015 11:08:02 +0000

ubuntu-push (0.66+15.04.20141211-0ubuntu1) vivid; urgency=medium

  [ Roberto Alsina ]
  * Change the example app to use declared states.
  * Add section describing limitations of the server API.

  [ Bret Barker ]
  * Fixes to PACKAGE_DEPS for client tests.

  [ Guillermo Gonzalez ]
  * Add 2 new errors for the server: ErrMissingUserId and
    ErrWrongRequestMethodGET.
  * When The server reply 401 on /register, make the DBus call to Register
    return ErrBadAuth instead of ErrBadRequest.
  * Add support to media-type in the Content-Type check at server/api
    handlers.

  [ Samuele Pedroni ]
  * Server-side logging improvements.
  * Make tests more robust in the face of 1.3.

  [ John R. Lenton ]
  * Client-side logging improvements (including: loglevel defaults to info).
  * Updated precommit script.
  * Include code examples in docs (instead of repeating).

 -- Ubuntu daily release <ps-jenkins@lists.canonical.com>  Thu, 11 Dec 2014 16:56:31 +0000

ubuntu-push (0.65+15.04.20141103-0ubuntu1) vivid; urgency=medium

  [ John R. Lenton ]
  * Make the common service Start(..) method take init, so we can listen for methods once everything is set up and not before.

  [ Roberto Alsina ]
  * Documentation fixes

  [ Guillermo Gonzalez ]
  * Fix click hook for legacy apps
  * Add ClearCookie method to the session and call it from handleAccountsChange.
  * click.AppId.SymbolicIcon() now tries to use X-Ubuntu-SymbolicIcon and then fallback to icon+"-symbolic"

 -- Ubuntu daily release <ps-jenkins@lists.canonical.com>  Mon, 03 Nov 2014 13:36:11 +0000

ubuntu-push (0.64.1+14.10.20141023.2~rtm-0ubuntu1) 14.09; urgency=low

  [ John R. Lenton ]
  * make the common service Start(..) method take init, so we can listen
    for methods once everything is set up and not before. (LP: #1383867)

  [ Guillermo Gonzalez ]
  * Add ClearCookie method to the session and call it from
    handleAccountsChange.

 -- Ubuntu daily release <ps-jenkins@lists.canonical.com>  Thu, 23 Oct 2014 20:17:12 +0000

ubuntu-push (0.64.1+14.10.20140910-0ubuntu1) utopic; urgency=medium

  [ Roberto Alsina ]
  * Don't show popups if the screen is locked.

 -- Ubuntu daily release <ps-jenkins@lists.canonical.com>  Wed, 10 Sep 2014 18:03:25 +0000

ubuntu-push (0.64+14.10.20140908-0ubuntu1) utopic; urgency=medium

  [ Roberto Alsina ]
  * Remove tokens from debug output
  * Doc updates
  * Included example code in docs directory

  [ John R. Lenton]
  * Use libaccounts to track changes to the u1 account used for auth; restart the session on change.
  * Set the MEDIA_PROP env var to select the right media role for notification sounds

 -- Ubuntu daily release <ps-jenkins@lists.canonical.com>  Mon, 08 Sep 2014 18:05:11 +0000

ubuntu-push (0.63.2+14.10.20140902.1-0ubuntu1) utopic; urgency=medium

  [ Roberto Alsina ]
  * Avoid busy-loop wben powerd doesn't respond.

  [ Guillermo Gonzalez ]
  * Replace DBus url-dispatcher API with liburl-dispatcher1 C API.

 -- Ubuntu daily release <ps-jenkins@lists.canonical.com>  Tue, 02 Sep 2014 17:28:19 +0000

ubuntu-push (0.63.1+14.10.20140828-0ubuntu1) utopic; urgency=medium

  [ Samuele Pedroni ]
  * Support taking a cookie from the server and sending it back on connect (feature was incomplete).

 -- Ubuntu daily release <ps-jenkins@lists.canonical.com>  Thu, 28 Aug 2014 19:15:56 +0000

ubuntu-push (0.63+14.10.20140827-0ubuntu1) utopic; urgency=medium

  [ Samuele Pedroni ]
  * Support taking a cookie from the server and sending it back on connect.

 -- Ubuntu daily release <ps-jenkins@lists.canonical.com>  Wed, 27 Aug 2014 18:47:25 +0000

ubuntu-push (0.62+14.10.20140825.1-0ubuntu1) utopic; urgency=medium

  [ Samuele Pedroni ]
  * Avoid rare race in kindpool_test.go

  [ John R. Lenton]
  * Interface with account-polld's dbus api.
  * Powerd integration.
  * Use symbolic icon for secondary icon in notification.

  [Roberto Alsina]
  * Log legacy helper failures.

 -- Ubuntu daily release <ps-jenkins@lists.canonical.com>  Mon, 25 Aug 2014 16:40:29 +0000

ubuntu-push (0.61+14.10.20140812.4-0ubuntu1) utopic; urgency=medium

  [ Guillermo Gonzalez ]
  * Update autopilot tests to work with 0.50, fix setup.sh issues and add new tests for the broadcast notification changes.
  * Replace whoopsie with /var/lib/dbus/machine-id to get the device ID.

  [ John R. Lenton]
  * Support simpler sounds API.
  * Support simpler vibrations API.
  * Remove Vibration's confusing and redundant Duration attribute.
  * Change PostalService's New() to take a setup object.
  * goctest.
  * Make messaging menu entries show current time instead of epoch for timestamp of 0.
  * Tweak the upstart script, start after unity.
  * Correctly report invalid app ids, missing apps, and package/app id mismatches as separate errors over dbus.

  [Roberto Alsina]
  * Check that sound paths don't go up into the tree.
  * Initial draft of QML-based doc

 -- Ubuntu daily release <ps-jenkins@lists.canonical.com>  Tue, 12 Aug 2014 02:33:16 +0000

ubuntu-push (0.60+14.10.20140804-0ubuntu1) utopic; urgency=medium

  [ Guillermo Gonzalez ]
  * Add click hook to collect helpers data on install/update/etc and
    support to read the helper cached data, when available, and only
    refresh it when it changes.
  * Include notification settings cleanup in the click install hook, and
    rename it to click-hook

  [ John R. Lenton ]
  * For the gsettings interface: Improve, add tests, make design-compliant.

  [Roberto Alsina]
  * Query gsettings as to whether a notification should be presented.

 -- Ubuntu daily release <ps-jenkins@lists.canonical.com>  Mon, 04 Aug 2014 15:38:34 +0000

ubuntu-push (0.50+14.10.20140801-0ubuntu1) utopic; urgency=low

  * New rebuild forced

 -- Ubuntu daily release <ps-jenkins@lists.canonical.com>  Fri, 01 Aug 2014 02:15:29 +0000

ubuntu-push (0.50+14.10.20140729-0ubuntu1) utopic; urgency=medium

  [ Samuele Pedroni ]
  * Cleanup and improve post/Post tests

  [ Guillermo Gonzalez ]
  * Add a loop to cleanup MessagingMenu.notifications map when the
    notifications are dismissed.
  * Add TestURL to URLDispatcher and update DispatchURL signature.
  * Add validateActions (check with url-dispatcher->TestURL) method to the
    PostalService and wire it in messageHandler.

  [ John R. Lenton ]
  * Implement ListPersistent/ClearPersistent/SetCounter postal endpoints.
  * Remove snap decisions support.
  * Remove the notification from the messaging menu when the bubble is
    acted on.
  * Don't run more than 5 helpers at a time, and never more than one per app.

 -- Ubuntu daily release <ps-jenkins@lists.canonical.com>  Tue, 29 Jul 2014 16:57:35 +0000

ubuntu-push (0.49.1+14.10.20140723.1-0ubuntu1) utopic; urgency=medium

  [ John R. Lenton ]
  * Fixed push-helper click hook pointing at the wrong place.
  * Made exec-tool executable.

 -- Ubuntu daily release <ps-jenkins@lists.canonical.com>  Wed, 23 Jul 2014 14:09:31 +0000

ubuntu-push (0.49+14.10.20140721.2-0ubuntu1) utopic; urgency=medium

  [Samuele Pedroni]
  * Check in the api whether an app has pushed too many notifications.
  * Return payload of most recent notification in too many pending
    notifications API error.
  * Introduce clear_pending flag to clean everything pending for an app.
  * Refactor and cleanup.
  * Introduce replace_tag support in store and api, with acceptance test.
  * Teach a couple of trick to cmd/acceptanceclient: exit on run timeout,
    wait for event matching given regexp pattern.
  * Limit unicast data payload to 2K.
  * Payload should be json (fixes message needing to be base64-encoded in
    helper reply)
  * Implement limited mboxes
  * Refactor and cleanup of things done in haste by Chipaca.

  [Richard Huddie]
  * autopilot test framework and basic coverage of broadcast notifications.

  [Guillermo Gonzalez]
  * Add scripts to simplify setup/run of the autopilot tests in the
    device/emulator and include basic unicast tests.
  * Add autopilot test for notification using the emblem counter.
  * Adds scenarios to the autopilot tests for legacy and click (without
    version) applications.
  * Broadcast via the helpers route.
  * Basic support for actions (only default action) in the persistent
    notifications.
  * Change PostBroadcast to send the broadcast message to the software
    updates helper.

  [John R. Lenton]
  * Detangle client and postal.
  * Introduce PostalService interface, and change the client tests to use
    that as much as reasonable.
  * Async invocation of helpers.
  * Give click.Click knowledge of helpers.
  * Write ual-based helper launcher.
  * Switch to the ual-based helper launcher unless the environment
    variable UBUNTU_PUSH_USE_TRIVIAL_HELPER is set.
  * Threw together an implementation of helpers for legacy applications.
  * Hacked up an initial software updates helper, to be handed off to the
    appropriate team shortly.

  [Roberto Alsina]
  * Wrap the (dbus) WindowStack API and add endpoint to the Postal service
    to support inhibition of notifications for focused apps.
  * Inhibit notifications for focused apps

 -- Ubuntu daily release <ps-jenkins@lists.canonical.com>  Mon, 21 Jul 2014 14:17:35 +0000

ubuntu-push (0.43+14.10.20140707-0ubuntu1) utopic; urgency=medium

  [ Samuele Pedroni ]
  * Logic to support unregistering tokens lazily for uninstalled apps
  * Minimal wrapping of libclick to check if a package is installed for a user
  * Refactor and cleanup of cleanup/service

  [ John R. Lenton ]
  * Finalized DBus API (hopefully)
  * Support emblem counter notifications
  * Support haptic (vibration) notifications
  * Support sound notifications

 -- Ubuntu daily release <ps-jenkins@lists.canonical.com>  Mon, 07 Jul 2014 14:26:27 +0000

ubuntu-push (0.42+14.10.20140702-0ubuntu1) utopic; urgency=medium

  [ Samuele Pedroni ]
  * Support registering tokens and sending notifications with a token
  * Register script and scripts unicast support
  * Update http13client from the actual go1.3 release
  * Avoid late pings in the face of nop exchanges
  * murmur3 upstream change of seed to 0

  [ Roberto Alsina ]
  * Make signing-helper generate a HTTP header instead of a querystring,
    and take a URL to sign.
  * Wrap libmessaging-menu to allow for persistent notifications.
  * Wrap ubuntu-app-launch start_helper / stop_helper functions.

  [ John R. Lenton ]
  * Switch dbus api to retrieve app name from dbus path.
  * Move signing bits up from session to client, for reuse by service.
  * Change AuthHelper to be a string; auth helper should now expect a
    parameter (the url to sign). Added SessionURL to config.
  * Adapt our whoopsie wrapper to whoopsie's now more correct behavior wrt
    failing to get a mac address.
  * Add registration_url to config; hook up auth bits and reg url to
    client & service.
  * Do an HTTP POST to registration_url on register.
  * Fix debian/rules so packaging-time tests pass (ugh)
  * Refactoring notification providers.
  * Get the small messaging-menu wrapper working (thanks larsu & dednick)

  [ Guillermo Gonzalez ]
  * Split DBus service into PushService and PostalService

 -- Ubuntu daily release <ps-jenkins@lists.canonical.com>  Wed, 02 Jul 2014 13:14:03 +0000

ubuntu-push (0.3+14.10.20140605-0ubuntu1) utopic; urgency=medium

  [ John Lenton ]
  * New upstream release.

 -- Ubuntu daily release <ps-jenkins@lists.canonical.com>  Thu, 05 Jun 2014 09:42:22 +0000

ubuntu-push (0.2.1+14.04.20140423.1-0ubuntu1) trusty; urgency=high

  [ Samuele Pedroni ]
  * gave the client the ability to get config from commandline
    ( => easier automated testing) (LP: #1311600)

  [ John Lenton ]
  * Ensure ubuntu-push-client is the only one running in the session.
    (LP: #1309432)
  * Remove supurious numbers in brackets in notifications. (LP: #1308145)
  * Check the server certificate and server name. (LP: #1297969)
  * Loop whoopsie_identifier_generate until it starts working. (LP: #1309237)
  * In the session: set a flag on connect, clear it on successfully
    replying to ping or broadcast messages, check it at the top of
    autoredial. Also track the last autoredial, and set the delay flag if
    autoredial is re-called too quickly. (LP: #1309231)

 -- Ubuntu daily release <ps-jenkins@lists.canonical.com>  Wed, 23 Apr 2014 11:54:00 +0000

ubuntu-push (0.2+14.04.20140411-0ubuntu1) trusty; urgency=medium

  [ John Lenton ]
  * New upstream release.

  [ Richard Huddie ]
  * added basic autopilot framework
  * configparser and http post updates
  * removed tests folder

 -- Ubuntu daily release <ps-jenkins@lists.canonical.com>  Fri, 11 Apr 2014 18:31:57 +0000

ubuntu-push (0.1+14.04.20140404-0ubuntu1) trusty; urgency=low

  [ Tarmac ]
  * Merge automatic into trunk.

 -- Ubuntu daily release <ps-jenkins@lists.canonical.com>  Fri, 04 Apr 2014 14:52:06 +0000

ubuntu-push (0.1+14.04.20140327-0ubuntu1) trusty; urgency=medium

  [ John Lenton ]
  * got rid of multiarch bug

 -- Ubuntu daily release <ps-jenkins@lists.canonical.com>  Thu, 27 Mar 2014 14:11:31 +0000

ubuntu-push (0.1+14.04.20140325.2-0ubuntu1) trusty; urgency=low

  [ Diogo Baeder de Paula Pinto ]
  * [r=pedronis] Adding authorization field to the ConnectMsg struct

  [ Robert Bruce Park ]
  * [r=chipaca] Minor cleanup, with wrap-and-sort.

  [ Nicola Larosa ]
  * [r=pedronis] Reflow comments so that subsequent changes are more
    readable. Only comment reflows, no other changes.
  * [r=pedronis] Clean up docs and comments, and make them look better
    in go doc. No behavior change at all.

  [ john.lenton@canonical.com ]
  * [r=pedronis] A thin wrapper around libwhoopsie/identifier.h.
  * [r=pedronis] A simplified (and more testable) dbus api
  * [r=pedronis] A simplified, testable, Network Manager wrapper
  * [r=pedronis] A super simple connectivity api (in the "am i
    connected?" sense)
  * [r=pedronis] Switched networkmanager to use the non-deprecated api
    for state.
  * [r=pedronis] moved the object proxy into the endpoint
  * [r=pedronis] Made the bus support multi-valued signals (preparatory
    for notifications). Also added tests for TestingBus.
  * [r=pedronis] notifications! first, a low-level api.
  * [r=pedronis] URLDispatcher (and extended endpoint.Call to return
    []interface{})
  * [r=pedronis] moved a bunch of packages under bus/
  * [r=pedronis] change a few of the bus/* services to take a
    bus.Endpoint instead of a bus.Bus
  * [r=pedronis] reworked bus.Endpoint to have a Dial() method, added an
    AutoRedialer() and put the redialing logic in there (for use on
    sessionbus as well, later).
  * [r=pedronis] Nuked the connectivity example.
  * [r=pedronis] Renamed bus/connectivity's Config to
    ConnectivityConfig.
  * [r=pedronis] Introducing AutoRetry, a generic AutoRetry.
  * [r=pedronis] Made bus.Endpoint's WatchSignal use an (exported)
    channel for waiting between sending values, if the channel is not
    nil.
  * [r=pedronis] The client session level map. Interesting as an
    interface and not much more, right now.
  * [r=pedronis] A wild client session appears!
  * [r=pedronis] get rid of a race in the bus/testing watchticker thing
  * [r=pedronis] The handling of the ping.
  * [r=pedronis,chipaca] Broadcasting your horizons.
  * [r=pedronis] The running man.
  * [r=pedronis] Starting to take shape.
  * [r=pedronis] Killed checkRunnable; renamed: Dial -> connect, run ->
    loop.
  * [r=pedronis] Ladies and gentlemen, the client session.
  * [r=pedronis] first step of the v0 of the client
  * [r=pedronis] second step of the v0 of the client: getting the device
    id
  * [r=pedronis] part 3: setting up the bus
  * [r=pedronis] Part 4: added State to client/session, to aid in
    testing some aspects of this.
  * [r=pedronis] added handleConnState
  * [r=pedronis] Several things: features:. * bus/testing/'s Endpoint
    now tracks Calls; call bus/testing.GetCallCargs(endp) to get the
    list. * Client.handleErr, Client.handleNotification and
    Client.handleClick (and tests) cleanups:. * renamed client's
    Client's connState to hasConnectivity * split out code from
    handleConnState into initSession/connectSession/disconnectSession
  * [r=pedronis] Several things: features:. * Client.doLoop, the puppet
    master. fixes and cleanups:. * added log_level to client config *
    added the mysterious sessionRetryCh, used in doLoop to avoid a
    rather common starvation scenario. * found a way not to panic out in
    initSession (not that it's much better) * unified logging in the
    client tests a bit * added logging to session's start error states.
  * [r=pedronis] Reworked or refactored util/redialer, and a bit of
    client/session, and client.
  * [r=pedronis] TestLogger
  * [r=pedronis] and this completes the client library (for now)
  * [r=pedronis] made GetSourceRelative look at the environ to help make
    the tests pass in packaging
  * [r=pedronis] Gave client a constructor, moved setting config file to
    there.
  * [r=pedronis] change the levelmap interface to return errors
  * [r=pedronis] this is sqlevelmap
  * [r=pedronis] bring sqlevelmap into session
  * [r=pedronis] and this gives the client the ability to persist its
    session's levelmap
  * [r=pedronis] The Push Client itself.
  * [r=diogobaeder] Merging the packaging branch (to get on the CI
    train).
  * [r=didrocks] Fixes to packaging, as suggested by didrocks.
  * Bring back source/format, so executable .install file works.

  [ Timo Jyrinki ]
  * [r=chipaca] Add http13client copyright information and use GPL-3.0
    (non-+) license consistently.

  [ Ubuntu daily release ]
  * New rebuild forced

  [ Samuele Pedroni (Canonical Services Ltd.) ]
  * [r=chipaca] and as a start we get some protocol support and a
    development server and infrastructure
  * [r=chipaca] couple of extra tests and changes to improve test
    coverage
  * [r=chipaca] -insecure (don't check certs) -reportPings=f (don't
    report pings) flags for acceptanceclient
  * [r=chipaca] make the tracker used by the session for logging
    pluggable
  * [r=chipaca] introduce CONNACK message from the server after CONNECT
    to inform the client of connection params like ping interval
  * [r=chipaca] protocol diagrams using graphviz
  * [r=chipaca] introduce middleware in the http handling that recovers
    and converts panics into 500 errors, profit (remove 500 ad hoc code)
  * [r=bloodearnest] log some debug info about runtime configuration of
    the dev server; also tweak play-around config.json with some
    slightly saner values
  * [r=chipaca] teach config how to behave with anonymous fields,
    unexported fields, and to compose a config reading from many files;
    move some shared/sharable things into testing/
  * [r=chipaca] make server/dev into composable pieces, somewhat big
    mostly because of lots of shuffling around
  * [r=chipaca] populate /server with the runners code; generalize
    acceptance.sh
  * [r=chipaca] exchanges don't require to be so tied to a particular
    broker
  * [r=chipaca] put simple broker in its own package, reorg most of its
    tests as a common testsuite; fix TestBroadcast to test what it says
    on the tin
  * [r=chipaca] introduce reusable TestBrokerConfig and
    TestBrokerSession
  * [r=chipaca] check that the data field is not missing
  * [r=pedronis] [trivial ]support supplying auxiliary configs to the
    server in acceptance tests
  * [r=chipaca] some more info reported out of session, some tweaks
  * [r=chipaca] add indirection to accessing the broadcast exchanges on
    the broadcast queue in the broker suite
  * [r=chipaca] fix corner cases like client level too ahead etc, with
    acceptance tests
  * [r=chipaca] base the simple logger only on having a log.Logger-style
    Output(); given this we can introduce a testing.TestLogger that does
    redirecting of logs to the gocheck.C object if wired in SetUpTest
    and also does its own capture
  * [r=chipaca] use TestLogger in more places
  * [r=chipaca] be explicit with the MinLogger interface, stops 1.1
    compiler from exploding
  * [r=pedronis] [trivial] reorg imports in: config logger protocol
    server testing as: stdlib -- 3rdparty -- own
  * [r=pedronis] [trivial] use Assert in place of Check to sanity check
    api http reqs in acceptance; use a longer ping in
    TestSessionLoopExchangeNextPing
  * [r=chipaca] add support for expiration of broadcasts with trivial
    implementation in the in-memory pending store
  * [r=chipaca] starting splitting out helpers in the acceptance tests
  * [r=chipaca] restructure acceptance tests into reusable suites
  * [r=chipaca] add acceptance test about broadcast expiration
  * [r=diogobaeder] simplify acceptance test; don't hide that
    MakeHandlersMux returns a *http.ServeMux
  * [r=verterok] add some flexibility in how the requests get the store;
    log unexpected store related errors
  * [r=teknico] expose a couple of helpers for reuse
  * [r=pedronis] further small doc cleanups
  * [r=teknico] * fix the fact that exchanges were reusing broadcast
    messages but the split state of those wasn't reset fix naming in
    tests that was reversed.
  * [r=teknico] refactor acceptance tests to expose more hooking
    points/details
  * [r=pedronis] [trivial] variable spelling
  * [r=pedronis] [trivial] hook to massage requests sent to the http api
    server by the acceptance test suite
  * [r=chipaca] let the device listener setup code also take a prebuilt
    listener
  * [r=chipaca] vendor the go 1.3 development net/http bits which
    properly/better support timeouts for requests; see _using.txt and
    Makefile for the recipe in http13client
  * [r=chipaca] add timeing out to webhecker using the vendorized go 1.3
    net/http in http13client
  * [r=chipaca] introduce package gethosts implementing finding hosts to
    connect to for delivery of notifications

 -- Ubuntu daily release <ps-jenkins@lists.canonical.com>  Tue, 25 Mar 2014 17:27:09 +0000

ubuntu-push (0.1-0ubuntu1) trusty; urgency=medium

  * Getting ready for CI train.

 -- John Lenton <john.lenton@canonical.com>  Thu, 20 Mar 2014 12:20:13 +0000

ubuntu-push (0.1-0pre4) trusty; urgency=medium

  * Pointing it to staging. Building a source package.

 -- John Lenton <john.lenton@canonical.com>  Fri, 07 Feb 2014 19:35:50 +0000

ubuntu-push (0.1-0pre3) trusty; urgency=medium

  * first one with a config file and upstart thingie!

 -- John Lenton <john.lenton@canonical.com>  Fri, 07 Feb 2014 11:29:36 +0000

ubuntu-push (0.1-0pre2) trusty; urgency=medium

  * A lot closer!

 -- John Lenton <jlenton@gmail.com>  Thu, 06 Feb 2014 17:31:39 +0000

ubuntu-push (0.1-0pre1) trusty; urgency=low

  * Initial release

 -- John Lenton <john.lenton@canonical.com>  Sun, 26 Jan 2014 22:53:09 +0000<|MERGE_RESOLUTION|>--- conflicted
+++ resolved
@@ -1,16 +1,8 @@
-<<<<<<< HEAD
-ubuntu-push (0.69+ubports) vivid; urgency=medium
+ubuntu-push (0.69+ubports) xenial; urgency=medium
 
   * Imported to UBports
 
- -- Florian Leeber <florian@ubports.com>  Wed, 06 Dec 2017 19:39:55 +0200
-=======
-ubuntu-push (0.69+ubports) xenial; urgency=medium
-
-  * Imported to UBports
-
  -- UBports auto importer <infra@ubports.com>  Fri, 13 Oct 2017 19:39:55 +0200
->>>>>>> a88af3ab
 
 ubuntu-push (0.68+16.10.20161003-0ubuntu1) yakkety; urgency=medium
 
