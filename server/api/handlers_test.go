--- conflicted
+++ resolved
@@ -429,8 +429,8 @@
 func (s *handlersSuite) TestDoUnicastTooManyNotifications(c *C) {
 	sto := store.NewInMemoryPendingStore()
 	chanId := store.UnicastInternalChannelId("user1", "DEV1")
-<<<<<<< HEAD
-	expire := time.Now().Add(4 * time.Hour)
+
+	expire := store.Metadata{Expiration: time.Now().Add(4 * time.Hour)}
 	n1 := json.RawMessage(`{"o":1}`)
 	n2 := json.RawMessage(`{"o":2}`)
 	n3 := json.RawMessage(`{"o":3}`)
@@ -439,14 +439,6 @@
 	sto.AppendToUnicastChannel(chanId, "app1", n2, "m2", expire)
 	sto.AppendToUnicastChannel(chanId, "app1", n3, "m3", expire)
 	sto.AppendToUnicastChannel(chanId, "app1", n4, "m4", expire)
-=======
-	expire := store.Metadata{Expiration: time.Now().Add(4 * time.Hour)}
-	n := json.RawMessage("{}")
-	sto.AppendToUnicastChannel(chanId, "app1", n, "m1", expire)
-	sto.AppendToUnicastChannel(chanId, "app1", n, "m2", expire)
-	sto.AppendToUnicastChannel(chanId, "app1", n, "m3", expire)
-	sto.AppendToUnicastChannel(chanId, "app1", n, "m4", expire)
->>>>>>> ef82e6e2
 
 	ctx := &context{storage: testStoreAccess(nil), logger: s.testlog}
 	_, apiErr := doUnicast(ctx, sto, &Unicast{
