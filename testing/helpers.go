/*
 Copyright 2013-2014 Canonical Ltd.

 This program is free software: you can redistribute it and/or modify it
 under the terms of the GNU General Public License version 3, as published
 by the Free Software Foundation.

 This program is distributed in the hope that it will be useful, but
 WITHOUT ANY WARRANTY; without even the implied warranties of
 MERCHANTABILITY, SATISFACTORY QUALITY, or FITNESS FOR A PARTICULAR
 PURPOSE.  See the GNU General Public License for more details.

 You should have received a copy of the GNU General Public License along
 with this program.  If not, see <http://www.gnu.org/licenses/>.
*/

// Package testing contains helpers for testing.
package testing

import (
<<<<<<< HEAD
=======
	"fmt"
	"launchpad.net/ubuntu-push/logger"
	"os"
>>>>>>> 49f9baf7
	"path/filepath"
	"runtime"
	"strings"
	"sync"

	"launchpad.net/ubuntu-push/logger"
)

type captureHelper struct {
	outputFunc func(int, string) error
	lock       sync.Mutex
	logEvents  []string
	logEventCb func(string)
}

func (h *captureHelper) Output(calldepth int, s string) error {
	err := h.outputFunc(calldepth+2, s)
	if err == nil {
		h.lock.Lock()
		defer h.lock.Unlock()
		if h.logEventCb != nil {
			h.logEventCb(s)
		}
		h.logEvents = append(h.logEvents, s+"\n")
	}
	return err
}

func (h *captureHelper) captured() string {
	h.lock.Lock()
	defer h.lock.Unlock()
	return strings.Join(h.logEvents, "")
}

func (h *captureHelper) reset() {
	h.lock.Lock()
	defer h.lock.Unlock()
	h.logEvents = nil
}

func (h *captureHelper) setLogEventCb(cb func(string)) {
	h.lock.Lock()
	defer h.lock.Unlock()
	h.logEventCb = cb
}

// TestLogger implements logger.Logger using gocheck.C and supporting
// capturing log strings.
type TestLogger struct {
	logger.Logger
	helper *captureHelper
}

// NewTestLogger can be used in tests instead of NewSimpleLogger(FromMinimalLogger).
func NewTestLogger(minLog logger.MinimalLogger, level string) *TestLogger {
	h := &captureHelper{outputFunc: minLog.Output}
	log := &TestLogger{
		Logger: logger.NewSimpleLoggerFromMinimalLogger(h, level),
		helper: h,
	}
	return log
}

// Captured returns accumulated log events.
func (tlog *TestLogger) Captured() string {
	return tlog.helper.captured()
}

// Reset resets accumulated log events.
func (tlog *TestLogger) ResetCapture() {
	tlog.helper.reset()
}

// SetLogEventCb sets a callback invoked for log events.
func (tlog *TestLogger) SetLogEventCb(cb func(string)) {
	tlog.helper.setLogEventCb(cb)
}

// SourceRelative produces a path relative to the source code, makes
// sense only for tests when the code is available on disk.
func SourceRelative(relativePath string) string {
	_, file, _, ok := runtime.Caller(1)
	if !ok {
		panic("failed to get source filename using Caller()")
	}
	dir := filepath.Dir(file)

	root := os.Getenv("UBUNTU_PUSH_TEST_RESOURCES_ROOT")
	if root != "" {
		const sep = "launchpad.net/ubuntu-push/"

		idx := strings.LastIndex(dir, sep)
		if idx == -1 {
			panic(fmt.Errorf("Unable to find %s in %#v", sep, dir))
		}
		idx += len(sep)

		dir = filepath.Join(root, dir[idx:])
	}
	return filepath.Join(dir, relativePath)
}<|MERGE_RESOLUTION|>--- conflicted
+++ resolved
@@ -18,12 +18,8 @@
 package testing
 
 import (
-<<<<<<< HEAD
-=======
 	"fmt"
-	"launchpad.net/ubuntu-push/logger"
 	"os"
->>>>>>> 49f9baf7
 	"path/filepath"
 	"runtime"
 	"strings"
