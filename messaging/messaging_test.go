/*
 Copyright 2014 Canonical Ltd.

 This program is free software: you can redistribute it and/or modify it
 under the terms of the GNU General Public License version 3, as published
 by the Free Software Foundation.

 This program is distributed in the hope that it will be useful, but
 WITHOUT ANY WARRANTY; without even the implied warranties of
 MERCHANTABILITY, SATISFACTORY QUALITY, or FITNESS FOR A PARTICULAR
 PURPOSE.  See the GNU General Public License for more details.

 You should have received a copy of the GNU General Public License along
 with this program.  If not, see <http://www.gnu.org/licenses/>.
*/

package messaging

import (
	"time"

	. "launchpad.net/gocheck"
	"testing"

	"launchpad.net/ubuntu-push/click"
	clickhelp "launchpad.net/ubuntu-push/click/testing"
	"launchpad.net/ubuntu-push/launch_helper"
	"launchpad.net/ubuntu-push/messaging/cmessaging"
	helpers "launchpad.net/ubuntu-push/testing"
)

// hook up gocheck
func Test(t *testing.T) { TestingT(t) }

type MessagingSuite struct {
	log *helpers.TestLogger
	app *click.AppId
}

var _ = Suite(&MessagingSuite{})

func (ms *MessagingSuite) SetUpSuite(c *C) {
	cAddNotification = func(a string, n string, c *launch_helper.Card, payload *cmessaging.Payload) {
		ms.log.Debugf("ADD: app: %s, not: %s, card: %v, chan: %v", a, n, c, payload)
	}
}

func (ms *MessagingSuite) SetUpTest(c *C) {
	ms.log = helpers.NewTestLogger(c, "debug")
	ms.app = clickhelp.MustParseAppId("com.example.test_test_0")
}

func (ms *MessagingSuite) TestPresentPresents(c *C) {
	mmu := New(ms.log)
	card := launch_helper.Card{Summary: "ehlo", Persist: true}
	notif := launch_helper.Notification{Card: &card}

	mmu.Present(ms.app, "notif-id", &notif)

	c.Check(ms.log.Captured(), Matches, `(?s).* ADD:.*notif-id.*`)
}

func (ms *MessagingSuite) TestPresentDoesNotPresentsIfNoSummary(c *C) {
	mmu := New(ms.log)
	card := launch_helper.Card{Persist: true}
	notif := launch_helper.Notification{Card: &card}

	mmu.Present(ms.app, "notif-id", &notif)

	c.Check(ms.log.Captured(), Matches, "(?sm).*has no persistable card.*")
}

func (ms *MessagingSuite) TestPresentDoesNotPresentsIfNotPersist(c *C) {
	mmu := New(ms.log)
	card := launch_helper.Card{Summary: "ehlo"}
	notif := launch_helper.Notification{Card: &card}

	mmu.Present(ms.app, "notif-id", &notif)

	c.Check(ms.log.Captured(), Matches, "(?sm).*has no persistable card.*")
}

func (ms *MessagingSuite) TestPresentDoesNotPresentsIfNil(c *C) {
	mmu := New(ms.log)
	mmu.Present(ms.app, "notif-id", nil)
	c.Check(ms.log.Captured(), Matches, "(?sm).*no notification.*")
}

func (ms *MessagingSuite) TestPresentDoesNotPresentsIfNilCard(c *C) {
	mmu := New(ms.log)
	mmu.Present(ms.app, "notif-id", &launch_helper.Notification{})
	c.Check(ms.log.Captured(), Matches, "(?sm).*no notification.*")
}

func (ms *MessagingSuite) TestPresentWithActions(c *C) {
	mmu := New(ms.log)
	card := launch_helper.Card{Summary: "ehlo", Persist: true, Actions: []string{"action-1"}}
	notif := launch_helper.Notification{Card: &card}

	mmu.Present(ms.app, "notif-id", &notif)

	c.Check(ms.log.Captured(), Matches, `(?s).* ADD:.*notif-id.*`)

	payload, _ := mmu.notifications["notif-id"]
	c.Check(payload.Ch, Equals, mmu.Ch)
	c.Check(len(payload.Actions), Equals, 2)
	rawAction := "{\"app\":\"com.example.test_test_0\",\"act\":\"action-1\",\"nid\":\"notif-id\"}"
	c.Check(payload.Actions[0], Equals, rawAction)
	c.Check(payload.Actions[1], Equals, "action-1")
}

func (ms *MessagingSuite) TestRemoveNotification(c *C) {
	mmu := New(ms.log)
	card := launch_helper.Card{Summary: "ehlo", Persist: true, Actions: []string{"action-1"}}
	actions := []string{"{\"app\":\"com.example.test_test_0\",\"act\":\"action-1\",\"nid\":\"notif-id\"}", "action-1"}
	mmu.addNotification(ms.app.DesktopId(), "notif-id", &card, actions)

	// check it's there
	payload, ok := mmu.notifications["notif-id"]
	c.Check(ok, Equals, true)
	c.Check(payload.Actions, DeepEquals, actions)
	c.Check(payload.Ch, Equals, mmu.Ch)
	// remove the notification
	mmu.RemoveNotification("notif-id")
	// check it's gone
	_, ok = mmu.notifications["notif-id"]
	c.Check(ok, Equals, false)
}

func (ms *MessagingSuite) TestCleanupStaleNotification(c *C) {
	mmu := New(ms.log)
	card := launch_helper.Card{Summary: "ehlo", Persist: true, Actions: []string{"action-1"}}
	actions := []string{"{\"app\":\"com.example.test_test_0\",\"act\":\"action-1\",\"nid\":\"notif-id\"}", "action-1"}
	mmu.addNotification(ms.app.DesktopId(), "notif-id", &card, actions)

	// check it's there
	_, ok := mmu.notifications["notif-id"]
	c.Check(ok, Equals, true)

	// patch cnotificationexists to return true
	cNotificationExists = func(did string, nid string) bool {
		return true
	}
	// remove the notification
	mmu.cleanUpNotifications()
	// check it's still there
	_, ok = mmu.notifications["notif-id"]
	c.Check(ok, Equals, true)
	// patch cnotificationexists to return false
	cNotificationExists = func(did string, nid string) bool {
		return false
	}
<<<<<<< HEAD
	// remove the notification
=======
	// mark the notification
	mmu.cleanUpNotifications()
	// check it's gone
	_, ok = mmu.notifications["notif-id"]
	c.Check(ok, Equals, true)
	// sweep the notification
>>>>>>> 528a3793
	mmu.cleanUpNotifications()
	// check it's gone
	_, ok = mmu.notifications["notif-id"]
	c.Check(ok, Equals, false)
}

func (ms *MessagingSuite) TestCleanupLoop(c *C) {
<<<<<<< HEAD
	// make the cleanup loop run a bit faster
	cleanupLoopDuration = 100 * time.Nanosecond
	mmu := New(ms.log)
	// patch cnotificationexists to return true
	cNotificationExists = func(did string, nid string) bool {
		return true
	}
	card := launch_helper.Card{Summary: "ehlo", Persist: true, Actions: []string{"action-1"}}
	actions := []string{"{\"app\":\"com.example.test_test_0\",\"act\":\"action-1\",\"nid\":\"notif-id\"}", "action-1"}
	mmu.addNotification(ms.app.DesktopId(), "notif-id", &card, actions)

	// check it's there
	_, ok := mmu.notifications["notif-id"]
	c.Check(ok, Equals, true)

	// statr the cleanup loop
	mmu.StartCleanupLoop()
	// patch cnotificationexists to return false
	cNotificationExists = func(did string, nid string) bool {
		return false
	}
	// wait for a couple of loops
	<-time.After(500 * time.Nanosecond)
	// check it's gone
	_, ok = mmu.notifications["notif-id"]
	c.Check(ok, Equals, false)

	// stop the loop and check that it's actually stopped.
	mmu.StopCleanupLoop()
	// wait for a couple of loops
	<-time.After(1 * time.Millisecond)
	mmu.addNotification(ms.app.DesktopId(), "notif-id-1", &card, actions)
	// check it's there
	_, ok = mmu.notifications["notif-id-1"]
	c.Check(ok, Equals, true)
=======
	mmu := New(ms.log)
	tickerCh := make(chan time.Time)
	mmu.tickerCh = tickerCh
	cleanupCh := make(chan bool)
	cleanupFunc := func() {
		cleanupCh <- true
	}
	// start the cleanup loop
	mmu.doStartCleanupLoop(cleanupFunc)
	// mark
	tickerCh <- time.Now()
	// check it was called
	<-cleanupCh
	// stop the loop and check that it's actually stopped.
	mmu.StopCleanupLoop()
	c.Check(ms.log.Captured(), Matches, "(?s).*DEBUG CleanupLoop stopped.*")
}

func (ms *MessagingSuite) TestStartCleanupLoop(c *C) {
	mmu := New(ms.log)
	tickerCh := make(chan time.Time)
	mmu.tickerCh = tickerCh
	card := launch_helper.Card{Summary: "ehlo", Persist: true, Actions: []string{"action-1"}}
	actions := []string{"{\"app\":\"com.example.test_test_0\",\"act\":\"action-1\",\"nid\":\"notif-id\"}", "action-1"}
	mmu.addNotification(ms.app.DesktopId(), "notif-id", &card, actions)
	// patch cnotificationexists to return true and signal when it's called
	notifExistsCh := make(chan bool)
	cNotificationExists = func(did string, nid string) bool {
		notifExistsCh <- true
		return true
	}
	// statr the cleanup loop
	mmu.StartCleanupLoop()
	// mark
	tickerCh <- time.Now()
	// check it's there, and marked
	<-notifExistsCh
	// stop the loop
	mmu.StopCleanupLoop()
>>>>>>> 528a3793
}<|MERGE_RESOLUTION|>--- conflicted
+++ resolved
@@ -150,16 +150,12 @@
 	cNotificationExists = func(did string, nid string) bool {
 		return false
 	}
-<<<<<<< HEAD
-	// remove the notification
-=======
 	// mark the notification
 	mmu.cleanUpNotifications()
 	// check it's gone
 	_, ok = mmu.notifications["notif-id"]
 	c.Check(ok, Equals, true)
 	// sweep the notification
->>>>>>> 528a3793
 	mmu.cleanUpNotifications()
 	// check it's gone
 	_, ok = mmu.notifications["notif-id"]
@@ -167,43 +163,6 @@
 }
 
 func (ms *MessagingSuite) TestCleanupLoop(c *C) {
-<<<<<<< HEAD
-	// make the cleanup loop run a bit faster
-	cleanupLoopDuration = 100 * time.Nanosecond
-	mmu := New(ms.log)
-	// patch cnotificationexists to return true
-	cNotificationExists = func(did string, nid string) bool {
-		return true
-	}
-	card := launch_helper.Card{Summary: "ehlo", Persist: true, Actions: []string{"action-1"}}
-	actions := []string{"{\"app\":\"com.example.test_test_0\",\"act\":\"action-1\",\"nid\":\"notif-id\"}", "action-1"}
-	mmu.addNotification(ms.app.DesktopId(), "notif-id", &card, actions)
-
-	// check it's there
-	_, ok := mmu.notifications["notif-id"]
-	c.Check(ok, Equals, true)
-
-	// statr the cleanup loop
-	mmu.StartCleanupLoop()
-	// patch cnotificationexists to return false
-	cNotificationExists = func(did string, nid string) bool {
-		return false
-	}
-	// wait for a couple of loops
-	<-time.After(500 * time.Nanosecond)
-	// check it's gone
-	_, ok = mmu.notifications["notif-id"]
-	c.Check(ok, Equals, false)
-
-	// stop the loop and check that it's actually stopped.
-	mmu.StopCleanupLoop()
-	// wait for a couple of loops
-	<-time.After(1 * time.Millisecond)
-	mmu.addNotification(ms.app.DesktopId(), "notif-id-1", &card, actions)
-	// check it's there
-	_, ok = mmu.notifications["notif-id-1"]
-	c.Check(ok, Equals, true)
-=======
 	mmu := New(ms.log)
 	tickerCh := make(chan time.Time)
 	mmu.tickerCh = tickerCh
@@ -243,5 +202,4 @@
 	<-notifExistsCh
 	// stop the loop
 	mmu.StopCleanupLoop()
->>>>>>> 528a3793
 }