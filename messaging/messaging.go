/*
 Copyright 2014 Canonical Ltd.

 This program is free software: you can redistribute it and/or modify it
 under the terms of the GNU General Public License version 3, as published
 by the Free Software Foundation.

 This program is distributed in the hope that it will be useful, but
 WITHOUT ANY WARRANTY; without even the implied warranties of
 MERCHANTABILITY, SATISFACTORY QUALITY, or FITNESS FOR A PARTICULAR
 PURPOSE.  See the GNU General Public License for more details.

 You should have received a copy of the GNU General Public License along
 with this program.  If not, see <http://www.gnu.org/licenses/>.
*/

// Package messaging wraps the messaging menu indicator, allowing for persistent
// notifications to the user.
package messaging

import (
	"encoding/json"
	"sync"
	"time"

	"launchpad.net/ubuntu-push/bus/notifications"
	"launchpad.net/ubuntu-push/click"
	"launchpad.net/ubuntu-push/launch_helper"
	"launchpad.net/ubuntu-push/logger"
	"launchpad.net/ubuntu-push/messaging/cmessaging"
	"launchpad.net/ubuntu-push/messaging/reply"
)

var cleanupLoopDuration = 5 * time.Minute

type MessagingMenu struct {
	Log               logger.Logger
	Ch                chan *reply.MMActionReply
<<<<<<< HEAD
	notifications     map[string]*cmessaging.Payload
	lock              sync.RWMutex
	stopCleanupLoopCh chan bool
	ticker            *time.Ticker
=======
	notifications     map[string]*cmessaging.Payload // keep a ref to the Payload used in the MMU callback
	lock              sync.RWMutex
	stopCleanupLoopCh chan bool
	ticker            *time.Ticker
	tickerCh          <-chan time.Time
>>>>>>> 528a3793
}

// New returns a new MessagingMenu
func New(log logger.Logger) *MessagingMenu {
	ticker := time.NewTicker(cleanupLoopDuration)
	stopCh := make(chan bool)
<<<<<<< HEAD
	return &MessagingMenu{Log: log, Ch: make(chan *reply.MMActionReply), notifications: make(map[string]*cmessaging.Payload), ticker: ticker, stopCleanupLoopCh: stopCh}
=======
	return &MessagingMenu{Log: log, Ch: make(chan *reply.MMActionReply), notifications: make(map[string]*cmessaging.Payload), ticker: ticker, tickerCh: ticker.C, stopCleanupLoopCh: stopCh}
>>>>>>> 528a3793
}

var cAddNotification = cmessaging.AddNotification
var cNotificationExists = cmessaging.NotificationExists

func (mmu *MessagingMenu) addNotification(desktopId string, notificationId string, card *launch_helper.Card, actions []string) {
<<<<<<< HEAD
	payload := &cmessaging.Payload{Ch: mmu.Ch, Actions: actions, DesktopId: desktopId}
=======
>>>>>>> 528a3793
	mmu.lock.Lock()
	defer mmu.lock.Unlock()
	payload := &cmessaging.Payload{Ch: mmu.Ch, Actions: actions, DesktopId: desktopId}
	mmu.notifications[notificationId] = payload
	cAddNotification(desktopId, notificationId, card, payload)
}

// RemoveNotification deletes the notification from internal map
func (mmu *MessagingMenu) RemoveNotification(notificationId string) {
	mmu.lock.Lock()
	defer mmu.lock.Unlock()
	delete(mmu.notifications, notificationId)
}

// cleanupNotifications remove notifications that were cleared from the messaging menu
func (mmu *MessagingMenu) cleanUpNotifications() {
	mmu.lock.Lock()
	defer mmu.lock.Unlock()
	for nid, payload := range mmu.notifications {
<<<<<<< HEAD
		if !cNotificationExists(payload.DesktopId, nid) {
			delete(mmu.notifications, nid)
=======
		if payload.Gone {
			// sweep
			delete(mmu.notifications, nid)
			// don't check the mmu for this nid
			continue
		}
		exists := cNotificationExists(payload.DesktopId, nid)
		if !exists {
			// mark
			payload.Gone = true
>>>>>>> 528a3793
		}
	}
}

func (mmu *MessagingMenu) StartCleanupLoop() {
<<<<<<< HEAD
	go func() {
		for {
			select {
			case <-mmu.ticker.C:
				mmu.cleanUpNotifications()
			case <-mmu.stopCleanupLoopCh:
				mmu.ticker.Stop()
=======
	mmu.doStartCleanupLoop(mmu.cleanUpNotifications)
}

func (mmu *MessagingMenu) doStartCleanupLoop(cleanupFunc func()) {
	go func() {
		for {
			select {
			case <-mmu.tickerCh:
				cleanupFunc()
			case <-mmu.stopCleanupLoopCh:
				mmu.ticker.Stop()
				mmu.Log.Debugf("CleanupLoop stopped.")
>>>>>>> 528a3793
				return
			}
		}
	}()
}

func (mmu *MessagingMenu) StopCleanupLoop() {
	mmu.stopCleanupLoopCh <- true
}

func (mmu *MessagingMenu) Present(app *click.AppId, notificationId string, notification *launch_helper.Notification) {
	if notification == nil || notification.Card == nil || !notification.Card.Persist || notification.Card.Summary == "" {
		mmu.Log.Debugf("[%s] no notification or notification has no persistable card: %#v", notificationId, notification)
		return
	}
	actions := make([]string, 2*len(notification.Card.Actions))
	for i, action := range notification.Card.Actions {
		act, err := json.Marshal(&notifications.RawAction{
			App:      app,
			Nid:      notificationId,
			ActionId: i,
			Action:   action,
		})
		if err != nil {
			mmu.Log.Errorf("Failed to build action: %s", action)
			return
		}
		actions[2*i] = string(act)
		actions[2*i+1] = action
	}

	mmu.addNotification(app.DesktopId(), notificationId, notification.Card, actions)
}<|MERGE_RESOLUTION|>--- conflicted
+++ resolved
@@ -36,39 +36,24 @@
 type MessagingMenu struct {
 	Log               logger.Logger
 	Ch                chan *reply.MMActionReply
-<<<<<<< HEAD
-	notifications     map[string]*cmessaging.Payload
-	lock              sync.RWMutex
-	stopCleanupLoopCh chan bool
-	ticker            *time.Ticker
-=======
 	notifications     map[string]*cmessaging.Payload // keep a ref to the Payload used in the MMU callback
 	lock              sync.RWMutex
 	stopCleanupLoopCh chan bool
 	ticker            *time.Ticker
 	tickerCh          <-chan time.Time
->>>>>>> 528a3793
 }
 
 // New returns a new MessagingMenu
 func New(log logger.Logger) *MessagingMenu {
 	ticker := time.NewTicker(cleanupLoopDuration)
 	stopCh := make(chan bool)
-<<<<<<< HEAD
-	return &MessagingMenu{Log: log, Ch: make(chan *reply.MMActionReply), notifications: make(map[string]*cmessaging.Payload), ticker: ticker, stopCleanupLoopCh: stopCh}
-=======
 	return &MessagingMenu{Log: log, Ch: make(chan *reply.MMActionReply), notifications: make(map[string]*cmessaging.Payload), ticker: ticker, tickerCh: ticker.C, stopCleanupLoopCh: stopCh}
->>>>>>> 528a3793
 }
 
 var cAddNotification = cmessaging.AddNotification
 var cNotificationExists = cmessaging.NotificationExists
 
 func (mmu *MessagingMenu) addNotification(desktopId string, notificationId string, card *launch_helper.Card, actions []string) {
-<<<<<<< HEAD
-	payload := &cmessaging.Payload{Ch: mmu.Ch, Actions: actions, DesktopId: desktopId}
-=======
->>>>>>> 528a3793
 	mmu.lock.Lock()
 	defer mmu.lock.Unlock()
 	payload := &cmessaging.Payload{Ch: mmu.Ch, Actions: actions, DesktopId: desktopId}
@@ -88,10 +73,6 @@
 	mmu.lock.Lock()
 	defer mmu.lock.Unlock()
 	for nid, payload := range mmu.notifications {
-<<<<<<< HEAD
-		if !cNotificationExists(payload.DesktopId, nid) {
-			delete(mmu.notifications, nid)
-=======
 		if payload.Gone {
 			// sweep
 			delete(mmu.notifications, nid)
@@ -102,21 +83,11 @@
 		if !exists {
 			// mark
 			payload.Gone = true
->>>>>>> 528a3793
 		}
 	}
 }
 
 func (mmu *MessagingMenu) StartCleanupLoop() {
-<<<<<<< HEAD
-	go func() {
-		for {
-			select {
-			case <-mmu.ticker.C:
-				mmu.cleanUpNotifications()
-			case <-mmu.stopCleanupLoopCh:
-				mmu.ticker.Stop()
-=======
 	mmu.doStartCleanupLoop(mmu.cleanUpNotifications)
 }
 
@@ -129,7 +100,6 @@
 			case <-mmu.stopCleanupLoopCh:
 				mmu.ticker.Stop()
 				mmu.Log.Debugf("CleanupLoop stopped.")
->>>>>>> 528a3793
 				return
 			}
 		}
